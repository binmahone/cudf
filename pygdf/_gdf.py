--- conflicted
+++ resolved
@@ -552,27 +552,15 @@
     'cyan':     libgdf.GDF_CYAN,
     'red':      libgdf.GDF_RED,
     'white':    libgdf.GDF_WHITE,
+    'dark green': libgdf.GDF_DARK_GREEN,
+    'orange':   libgdf.GDF_ORANGE,
 }
 
 
 def str_to_gdf_color(s):
     """Util to convert str to gdf_color type.
     """
-<<<<<<< HEAD
-    return {
-        'green':    libgdf.GDF_GREEN,
-        'blue':     libgdf.GDF_BLUE,
-        'yellow':   libgdf.GDF_YELLOW,
-        'purple':   libgdf.GDF_PURPLE,
-        'cyan':     libgdf.GDF_CYAN,
-        'red':      libgdf.GDF_RED,
-        'white':    libgdf.GDF_WHITE,
-	'dark green': libgdf.GDF_DARK_GREEN,
-	'orange':   libgdf.GDF_ORANGE,
-    }[s.lower()]
-=======
     return _GDF_COLORS[s.lower()]
->>>>>>> f1ac1c96
 
 
 def nvtx_range_push(name, color='green'):
