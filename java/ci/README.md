# Build Jar artifact of cuDF

## Build the docker image

### Prerequisite

1. Docker should be installed.
2. [nvidia-docker](https://github.com/NVIDIA/nvidia-docker) should be installed.

### Build the docker image

In the root path of cuDF repo, run below command to build the docker image.
```bash
docker build -f java/ci/Dockerfile.centos7 --build-arg CUDA_VERSION=11.8.0 -t cudf-build:11.8.0-devel-centos7 .
```

The following CUDA versions are supported w/ CUDA Enhanced Compatibility:
* CUDA 11.0+

Change the --build-arg CUDA_VERSION to what you need.
You can replace the tag "cudf-build:11.8.0-devel-centos7" with another name you like.

## Start the docker then build

### Start the docker

Run below command to start a docker container with GPU.
```bash
nvidia-docker run -it cudf-build:11.8.0-devel-centos7 bash
```

### Download the cuDF source code

You can download the cuDF repo in the docker container or you can mount it into the container.
Here I choose to download again in the container.
```bash
git clone --recursive https://github.com/rapidsai/cudf.git -b branch-24.04
```

### Build cuDF jar with devtoolset

```bash
cd cudf
export WORKSPACE=`pwd`
scl enable devtoolset-11 "java/ci/build-in-docker.sh"
```

### The output

<<<<<<< HEAD
You can find the cuDF jar in java/target/ like cudf-24.02.2-SNAPSHOT-cuda11.jar.
=======
You can find the cuDF jar in java/target/ like cudf-24.04.0-SNAPSHOT-cuda11.jar.
>>>>>>> 94726ad0
<|MERGE_RESOLUTION|>--- conflicted
+++ resolved
@@ -47,8 +47,4 @@
 
 ### The output
 
-<<<<<<< HEAD
-You can find the cuDF jar in java/target/ like cudf-24.02.2-SNAPSHOT-cuda11.jar.
-=======
-You can find the cuDF jar in java/target/ like cudf-24.04.0-SNAPSHOT-cuda11.jar.
->>>>>>> 94726ad0
+You can find the cuDF jar in java/target/ like cudf-24.04.0-SNAPSHOT-cuda11.jar.