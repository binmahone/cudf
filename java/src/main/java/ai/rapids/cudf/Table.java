--- conflicted
+++ resolved
@@ -710,19 +710,13 @@
         finalAggColumns.add(cop);
       }
 
-<<<<<<< HEAD
-      boolean ignoreNullKeys = false;
-      Table aggregate = new Table(gdfGroupByAggregate(operation.table.nativeHandle,
-          operation.indices, aggregateColumnIndices, ops, groupByOptions.getIgnoreNullKeys()));
-      return aggregate;
-=======
       // aggregate with deduplicated operations
       Table aggregate = new Table(gdfGroupByAggregate(
           operation.table.nativeHandle,
           operation.indices,
           // one way of converting List[Integer] to int[]
           aggregateColumnIndices.stream().mapToInt(i->i).toArray(),
-          ops.stream().mapToInt(i->i).toArray()),
+          ops.stream().mapToInt(i->i).toArray(),
           groupByOptions.getIgnoreNullKeys());
 
       // prepare the final table
@@ -750,7 +744,6 @@
       aggregate.close();
 
       return new Table(finalCols);
->>>>>>> b673580e
     }
   }
 
