--- conflicted
+++ resolved
@@ -64,11 +64,9 @@
         
         cudf_table read_byte_range(size_t offset, size_t size) except +
 
-<<<<<<< HEAD
         cudf_table read_rows(gdf_size_type num_skip_header, gdf_size_type num_skip_footer, gdf_size_type num_read) except +
-=======
-    cdef gdf_error read_csv(csv_read_arg *args) except +
 
+cdef extern from "cudf.h"  nogil:
     # See cpp/include/cudf/io_types.h:146
     ctypedef struct csv_write_arg:
         # Arguments to csv writer function
@@ -84,5 +82,4 @@
         const char*         na_rep
         bool                include_header
 
-    cdef gdf_error write_csv(csv_write_arg* args) except +
->>>>>>> d4134f8c
+    cdef gdf_error write_csv(csv_write_arg* args) except +