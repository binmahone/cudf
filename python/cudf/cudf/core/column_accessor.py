# Copyright (c) 2021-2023, NVIDIA CORPORATION.

from __future__ import annotations

import itertools
import warnings
from collections import abc
from functools import cached_property, reduce
from typing import (
    TYPE_CHECKING,
    Any,
    Callable,
    Dict,
    Mapping,
    Optional,
    Tuple,
    Union,
)

import pandas as pd
<<<<<<< HEAD
=======
from packaging.version import Version
from pandas.api.types import is_bool
>>>>>>> 85699df8

import cudf
from cudf.core import column
from cudf.core._compat import PANDAS_GE_200

if TYPE_CHECKING:
    from cudf.core.column import ColumnBase


class _NestedGetItemDict(dict):
    """A dictionary whose __getitem__ method accesses nested dicts.

    This class directly subclasses dict for performance, so there are a number
    of gotchas: 1) the only safe accessor for nested elements is
    `__getitem__` (all other accessors will fail to perform nested lookups), 2)
    nested mappings will not exhibit the same behavior (they will be raw
    dictionaries unless explicitly created to be of this class), and 3) to
    construct this class you _must_ use `from_zip` to get appropriate treatment
    of tuple keys.
    """

    @classmethod
    def from_zip(cls, data):
        """Create from zip, specialized factory for nesting."""
        obj = cls()
        for key, value in data:
            d = obj
            for k in key[:-1]:
                d = d.setdefault(k, {})
            d[key[-1]] = value
        return obj

    def __getitem__(self, key):
        """Recursively apply dict.__getitem__ for nested elements."""
        # As described in the pandas docs
        # https://pandas.pydata.org/pandas-docs/stable/user_guide/advanced.html#advanced-indexing-with-hierarchical-index  # noqa: E501
        # accessing nested elements of a multiindex must be done using a tuple.
        # Lists and other sequences are treated as accessing multiple elements
        # at the top level of the index.
        if isinstance(key, tuple):
            return reduce(dict.__getitem__, key, self)
        return super().__getitem__(key)


def _to_flat_dict_inner(d, parents=()):
    for k, v in d.items():
        if not isinstance(v, d.__class__):
            if parents:
                k = parents + (k,)
            yield (k, v)
        else:
            yield from _to_flat_dict_inner(d=v, parents=parents + (k,))


def _to_flat_dict(d):
    """
    Convert the given nested dictionary to a flat dictionary
    with tuple keys.
    """
    return {k: v for k, v in _to_flat_dict_inner(d)}


class ColumnAccessor(abc.MutableMapping):
    """
    Parameters
    ----------
    data : mapping
        Mapping of keys to column values.
    multiindex : bool, optional
        Whether tuple keys represent a hierarchical
        index with multiple "levels" (default=False).
    level_names : tuple, optional
        Tuple containing names for each of the levels.
        For a non-hierarchical index, a tuple of size 1
        may be passe.
    """

    _data: "Dict[Any, ColumnBase]"
    multiindex: bool
    _level_names: Tuple[Any, ...]

    def __init__(
        self,
        data: Union[abc.MutableMapping, ColumnAccessor, None] = None,
        multiindex: bool = False,
        level_names=None,
    ):
        if data is None:
            data = {}
        # TODO: we should validate the keys of `data`
        if isinstance(data, ColumnAccessor):
            multiindex = multiindex or data.multiindex
            level_names = level_names or data.level_names
            self._data = data._data
            self.multiindex = multiindex
            self._level_names = level_names
        else:
            # This code path is performance-critical for copies and should be
            # modified with care.
            self._data = {}
            if data:
                data = dict(data)
                # Faster than next(iter(data.values()))
                column_length = len(data[next(iter(data))])
                for k, v in data.items():
                    # Much faster to avoid the function call if possible; the
                    # extra isinstance is negligible if we do have to make a
                    # column from something else.
                    if not isinstance(v, column.ColumnBase):
                        v = column.as_column(v)
                    if len(v) != column_length:
                        raise ValueError("All columns must be of equal length")
                    self._data[k] = v

            self.multiindex = multiindex
            self._level_names = level_names

    @classmethod
    def _create_unsafe(
        cls,
        data: Dict[Any, ColumnBase],
        multiindex: bool = False,
        level_names=None,
    ) -> ColumnAccessor:
        # create a ColumnAccessor without verifying column
        # type or size
        obj = cls()
        obj._data = data
        obj.multiindex = multiindex
        obj._level_names = level_names
        return obj

    def __iter__(self):
        return iter(self._data)

    def __getitem__(self, key: Any) -> ColumnBase:
        return self._data[key]

    def __setitem__(self, key: Any, value: Any):
        self.set_by_label(key, value)

    def __delitem__(self, key: Any):
        del self._data[key]
        self._clear_cache()

    def __len__(self) -> int:
        return len(self._data)

    def __repr__(self) -> str:
        type_info = (
            f"{self.__class__.__name__}("
            f"multiindex={self.multiindex}, "
            f"level_names={self.level_names})"
        )
        column_info = "\n".join(
            [f"{name}: {col.dtype}" for name, col in self.items()]
        )
        return f"{type_info}\n{column_info}"

    @property
    def level_names(self) -> Tuple[Any, ...]:
        if self._level_names is None or len(self._level_names) == 0:
            return tuple((None,) * max(1, self.nlevels))
        else:
            return self._level_names

    @property
    def nlevels(self) -> int:
        if len(self._data) == 0:
            return 0
        if not self.multiindex:
            return 1
        else:
            return len(next(iter(self.keys())))

    @property
    def name(self) -> Any:
        if len(self._data) == 0:
            return None
        return self.level_names[-1]

    @property
    def nrows(self) -> int:
        if len(self._data) == 0:
            return 0
        else:
            return len(next(iter(self.values())))

    @cached_property
    def names(self) -> Tuple[Any, ...]:
        return tuple(self.keys())

    @cached_property
    def columns(self) -> Tuple[ColumnBase, ...]:
        return tuple(self.values())

    @cached_property
    def _grouped_data(self) -> abc.MutableMapping:
        """
        If self.multiindex is True,
        return the underlying mapping as a nested mapping.
        """
        if self.multiindex:
            return _NestedGetItemDict.from_zip(zip(self.names, self.columns))
        else:
            return self._data

    @cached_property
    def _column_length(self):
        try:
            return len(self._data[next(iter(self._data))])
        except StopIteration:
            return 0

    def _clear_cache(self):
        cached_properties = ("columns", "names", "_grouped_data")
        for attr in cached_properties:
            try:
                self.__delattr__(attr)
            except AttributeError:
                pass

        # Column length should only be cleared if no data is present.
        if len(self._data) == 0 and hasattr(self, "_column_length"):
            del self._column_length

    def to_pandas_index(self) -> pd.Index:
        """Convert the keys of the ColumnAccessor to a Pandas Index object."""
        if self.multiindex and len(self.level_names) > 0:
            if PANDAS_GE_200:
                result = pd.MultiIndex.from_tuples(
                    self.names,
                    names=self.level_names,
                )
            else:
                # Using `from_frame()` instead of `from_tuples`
                # prevents coercion of values to a different type
                # (e.g., ''->NaT)
                with warnings.catch_warnings():
                    # Specifying `dtype="object"` here and passing that to
                    # `from_frame` is deprecated in pandas, but we cannot
                    # remove that without also losing compatibility with other
                    # current pandas behaviors like the NaT inference above.
                    warnings.simplefilter("ignore")
                    result = pd.MultiIndex.from_frame(
                        pd.DataFrame(
                            self.names,
                            columns=self.level_names,
                            dtype="object",
                        ),
                    )
        else:
            result = pd.Index(self.names, name=self.name, tupleize_cols=False)
        return result

    def insert(
        self, name: Any, value: Any, loc: int = -1, validate: bool = True
    ):
        """
        Insert column into the ColumnAccessor at the specified location.

        Parameters
        ----------
        name : Name corresponding to the new column
        value : column-like
        loc : int, optional
            The location to insert the new value at.
            Must be (0 <= loc <= ncols). By default, the column is added
            to the end.

        Returns
        -------
        None, this function operates in-place.
        """
        name = self._pad_key(name)

        ncols = len(self._data)
        if loc == -1:
            loc = ncols
        if not (0 <= loc <= ncols):
            raise ValueError(
                "insert: loc out of bounds: must be  0 <= loc <= ncols"
            )
        # TODO: we should move all insert logic here
        if name in self._data:
            raise ValueError(f"Cannot insert '{name}', already exists")
        if loc == len(self._data):
            if validate:
                value = column.as_column(value)
                if len(self._data) > 0:
                    if len(value) != self._column_length:
                        raise ValueError("All columns must be of equal length")
                else:
                    self._column_length = len(value)
            self._data[name] = value
        else:
            new_keys = self.names[:loc] + (name,) + self.names[loc:]
            new_values = self.columns[:loc] + (value,) + self.columns[loc:]
            self._data = self._data.__class__(zip(new_keys, new_values))
        self._clear_cache()

    def copy(self, deep=False) -> ColumnAccessor:
        """
        Make a copy of this ColumnAccessor.
        """
        if deep or cudf.get_option("copy_on_write"):
            return self.__class__(
                {k: v.copy(deep=deep) for k, v in self._data.items()},
                multiindex=self.multiindex,
                level_names=self.level_names,
            )
        return self.__class__(
            self._data.copy(),
            multiindex=self.multiindex,
            level_names=self.level_names,
        )

    def select_by_label(self, key: Any) -> ColumnAccessor:
        """
        Return a subset of this column accessor,
        composed of the keys specified by `key`.

        Parameters
        ----------
        key : slice, list-like, tuple or scalar

        Returns
        -------
        ColumnAccessor
        """
        if isinstance(key, slice):
            return self._select_by_label_slice(key)
        elif pd.api.types.is_list_like(key) and not isinstance(key, tuple):
            return self._select_by_label_list_like(key)
        else:
            if isinstance(key, tuple):
                if any(isinstance(k, slice) for k in key):
                    return self._select_by_label_with_wildcard(key)
            return self._select_by_label_grouped(key)

    def get_labels_by_index(self, index: Any) -> tuple:
        """Get the labels corresponding to the provided column indices.

        Parameters
        ----------
        index : integer, integer slice, boolean mask,
            or list-like of integers
            The column indexes.

        Returns
        -------
        tuple
        """
        if isinstance(index, slice):
            start, stop, step = index.indices(len(self._data))
            return self.names[start:stop:step]
        elif pd.api.types.is_integer(index):
            return (self.names[index],)
        elif (bn := len(index)) > 0 and all(map(is_bool, index)):
            if bn != (n := len(self.names)):
                raise IndexError(
                    f"Boolean mask has wrong length: {bn} not {n}"
                )
            if isinstance(index, (pd.Series, cudf.Series)):
                # Don't allow iloc indexing with series
                raise NotImplementedError(
                    "Cannot use Series object for mask iloc indexing"
                )
            # TODO: Doesn't handle on-device columns
            return tuple(n for n, keep in zip(self.names, index) if keep)
        else:
            return tuple(self.names[i] for i in index)

    def select_by_index(self, index: Any) -> ColumnAccessor:
        """
        Return a ColumnAccessor composed of the columns
        specified by index.

        Parameters
        ----------
        key : integer, integer slice, boolean mask,
            or list-like of integers

        Returns
        -------
        ColumnAccessor
        """
        keys = self.get_labels_by_index(index)
        data = {k: self._data[k] for k in keys}
        return self.__class__(
            data,
            multiindex=self.multiindex,
            level_names=self.level_names,
        )

    def swaplevel(self, i=-2, j=-1):
        """
        Swap level i with level j.
        Calling this method does not change the ordering of the values.

        Parameters
        ----------
        i : int or str, default -2
            First level of index to be swapped.
        j : int or str, default -1
            Second level of index to be swapped.

        Returns
        -------
        ColumnAccessor
        """

        i = _get_level(i, self.nlevels, self.level_names)
        j = _get_level(j, self.nlevels, self.level_names)

        new_keys = [list(row) for row in self]
        new_dict = {}

        # swap old keys for i and j
        for n, row in enumerate(self.names):
            new_keys[n][i], new_keys[n][j] = row[j], row[i]
            new_dict.update({row: tuple(new_keys[n])})

        new_data = {new_dict[k]: v.copy(deep=True) for k, v in self.items()}

        # swap level_names for i and j
        new_names = list(self.level_names)
        new_names[i], new_names[j] = new_names[j], new_names[i]

        return self.__class__(
            new_data,
            multiindex=True,
            level_names=new_names,
        )

    def set_by_label(self, key: Any, value: Any, validate: bool = True):
        """
        Add (or modify) column by name.

        Parameters
        ----------
        key
            name of the column
        value : column-like
            The value to insert into the column.
        validate : bool
            If True, the provided value will be coerced to a column and
            validated before setting (Default value = True).
        """
        key = self._pad_key(key)
        if validate:
            value = column.as_column(value)
            if len(self._data) > 0:
                if len(value) != self._column_length:
                    raise ValueError("All columns must be of equal length")
            else:
                self._column_length = len(value)

        self._data[key] = value
        self._clear_cache()

    def _select_by_label_list_like(self, key: Any) -> ColumnAccessor:
        # Might be a generator
        key = tuple(key)
        # Special-casing for boolean mask
        if (bn := len(key)) > 0 and all(map(is_bool, key)):
            if bn != (n := len(self.names)):
                raise IndexError(
                    f"Boolean mask has wrong length: {bn} not {n}"
                )
            data = dict(
                item
                for item, keep in zip(self._grouped_data.items(), key)
                if keep
            )
        else:
            data = {k: self._grouped_data[k] for k in key}
        if self.multiindex:
            data = _to_flat_dict(data)
        return self.__class__(
            data,
            multiindex=self.multiindex,
            level_names=self.level_names,
        )

    def _select_by_label_grouped(self, key: Any) -> ColumnAccessor:
        result = self._grouped_data[key]
        if isinstance(result, cudf.core.column.ColumnBase):
            return self.__class__({key: result})
        else:
            if self.multiindex:
                result = _to_flat_dict(result)
            if not isinstance(key, tuple):
                key = (key,)
            return self.__class__(
                result,
                multiindex=self.nlevels - len(key) > 1,
                level_names=self.level_names[len(key) :],
            )

    def _select_by_label_slice(self, key: slice) -> ColumnAccessor:
        start, stop = key.start, key.stop
        if key.step is not None:
            raise TypeError("Label slicing with step is not supported")

        if start is None:
            start = self.names[0]
        if stop is None:
            stop = self.names[-1]
        start = self._pad_key(start, slice(None))
        stop = self._pad_key(stop, slice(None))
        for idx, name in enumerate(self.names):
            if _compare_keys(name, start):
                start_idx = idx
                break
        for idx, name in enumerate(reversed(self.names)):
            if _compare_keys(name, stop):
                stop_idx = len(self.names) - idx
                break
        keys = self.names[start_idx:stop_idx]
        return self.__class__(
            {k: self._data[k] for k in keys},
            multiindex=self.multiindex,
            level_names=self.level_names,
        )

    def _select_by_label_with_wildcard(self, key: Any) -> ColumnAccessor:
        key = self._pad_key(key, slice(None))
        return self.__class__(
            {k: self._data[k] for k in self._data if _compare_keys(k, key)},
            multiindex=self.multiindex,
            level_names=self.level_names,
        )

    def _pad_key(self, key: Any, pad_value="") -> Any:
        """
        Pad the provided key to a length equal to the number
        of levels.
        """
        if not self.multiindex:
            return key
        if not isinstance(key, tuple):
            key = (key,)
        return key + (pad_value,) * (self.nlevels - len(key))

    def rename_levels(
        self, mapper: Union[Mapping[Any, Any], Callable], level: Optional[int]
    ) -> ColumnAccessor:
        """
        Rename the specified levels of the given ColumnAccessor

        Parameters
        ----------
        self : ColumnAccessor of a given dataframe

        mapper : dict-like or function transformations to apply to
            the column label values depending on selected ``level``.

            If dict-like, only replace the specified level of the
            ColumnAccessor's keys (that match the mapper's keys) with
            mapper's values

            If callable, the function is applied only to the specified level
            of the ColumnAccessor's keys.

        level : int
            In case of RangeIndex, only supported level is [0, None].
            In case of a MultiColumn, only the column labels in the specified
            level of the ColumnAccessor's keys will be transformed.

        Returns
        -------
        A new ColumnAccessor with values in the keys replaced according
        to the given mapper and level.

        """
        if self.multiindex:

            def rename_column(x):
                x = list(x)
                if isinstance(mapper, Mapping):
                    x[level] = mapper.get(x[level], x[level])
                else:
                    x[level] = mapper(x[level])
                x = tuple(x)
                return x

            if level is None:
                raise NotImplementedError(
                    "Renaming columns with a MultiIndex and level=None is"
                    "not supported"
                )
            new_names = map(rename_column, self.keys())
            ca = ColumnAccessor(
                dict(zip(new_names, self.values())),
                level_names=self.level_names,
                multiindex=self.multiindex,
            )

        else:
            if level is None:
                level = 0
            if level != 0:
                raise IndexError(
                    f"Too many levels: Index has only 1 level, not {level+1}"
                )

            if isinstance(mapper, Mapping):
                new_col_names = [
                    mapper.get(col_name, col_name) for col_name in self.keys()
                ]
            else:
                new_col_names = [mapper(col_name) for col_name in self.keys()]

            if len(new_col_names) != len(set(new_col_names)):
                raise ValueError("Duplicate column names are not allowed")

            ca = ColumnAccessor(
                dict(zip(new_col_names, self.values())),
                level_names=self.level_names,
                multiindex=self.multiindex,
            )

        return self.__class__(ca)

    def droplevel(self, level):
        # drop the nth level
        if level < 0:
            level += self.nlevels

        self._data = {
            _remove_key_level(key, level): value
            for key, value in self._data.items()
        }
        self._level_names = (
            self._level_names[:level] + self._level_names[level + 1 :]
        )

        if (
            len(self._level_names) == 1
        ):  # can't use nlevels, as it depends on multiindex
            self.multiindex = False
        self._clear_cache()


def _compare_keys(target: Any, key: Any) -> bool:
    """
    Compare `key` to `target`.

    Return True if each value in `key` == corresponding value in `target`.
    If any value in `key` is slice(None), it is considered equal
    to the corresponding value in `target`.
    """
    if not isinstance(target, tuple):
        return target == key
    for k1, k2 in itertools.zip_longest(target, key, fillvalue=None):
        if k2 == slice(None):
            continue
        if k1 != k2:
            return False
    return True


def _remove_key_level(key: Any, level: int) -> Any:
    """
    Remove a level from key. If detupleize is True, and if only a
    single level remains, convert the tuple to a scalar.
    """
    result = key[:level] + key[level + 1 :]
    if len(result) == 1:
        return result[0]
    return result


def _get_level(x, nlevels, level_names):
    """Get the level index from a level number or name.

    If given an integer, this function will handle wraparound for
    negative values. If given a string (the level name), this function
    will extract the index of that level from `level_names`.

    Parameters
    ----------
    x
        The level number to validate
    nlevels
        The total available levels in the MultiIndex
    level_names
        The names of the levels.
    """
    if isinstance(x, int):
        if x < 0:
            x += nlevels
        if x >= nlevels:
            raise IndexError(
                f"Level {x} out of bounds. Index has {nlevels} levels."
            )
        return x
    else:
        x = level_names.index(x)
        return x<|MERGE_RESOLUTION|>--- conflicted
+++ resolved
@@ -18,11 +18,7 @@
 )
 
 import pandas as pd
-<<<<<<< HEAD
-=======
-from packaging.version import Version
 from pandas.api.types import is_bool
->>>>>>> 85699df8
 
 import cudf
 from cudf.core import column
