# Copyright (c) 2018, NVIDIA CORPORATION.

import pandas as pd
import pytest

from cudf.core.dataframe import DataFrame, Series
from cudf.tests.utils import assert_eq


@pytest.mark.parametrize("df", [pd.DataFrame({"a": [1, 2, 3]})])
@pytest.mark.parametrize("arg", [[True, False, True], [True, True, True]])
@pytest.mark.parametrize("value", [0, -1])
def test_dataframe_setitem_bool_mask_scaler(df, arg, value):
    gdf = DataFrame.from_pandas(df)

    df[arg] = value
    gdf[arg] = value
    assert_eq(df, gdf)


# pandas incorrectly adds nulls with dataframes
# but works fine with scalers
@pytest.mark.xfail()
def test_dataframe_setitem_scaler_bool_inconsistency():
    df = pd.DataFrame({"a": [1, 2, 3]})
    df[[True, False, True]] = pd.DataFrame({"a": [-1, -2]})

    gdf = DataFrame({"a": [1, 2, 3]})
    gdf[[True, False, True]] = DataFrame({"a": [-1, -2]})
    assert_eq(df, gdf)


@pytest.mark.parametrize("df", [pd.DataFrame({"a": [1, 2, 3]})])
@pytest.mark.parametrize("arg", [["a"], "a", "b"])
@pytest.mark.parametrize("value", [-10, pd.DataFrame({"a": [-1, -2, -3]})])
def test_dataframe_setitem_columns(df, arg, value):
    gdf = DataFrame.from_pandas(df)
    cudf_replace_value = value

    if isinstance(cudf_replace_value, pd.DataFrame):
        cudf_replace_value = DataFrame.from_pandas(value)

    df[arg] = value
    gdf[arg] = cudf_replace_value
    assert_eq(df, gdf, check_dtype=False)


@pytest.mark.parametrize("df", [pd.DataFrame({"a": [1, 2, 3]})])
@pytest.mark.parametrize("arg", [["b", "c"]])
@pytest.mark.parametrize(
    "value", [pd.DataFrame({"0": [-1, -2, -3], "1": [-0, -10, -1]})]
)
def test_dataframe_setitem_new_columns(df, arg, value):
    gdf = DataFrame.from_pandas(df)
    cudf_replace_value = value

    if isinstance(cudf_replace_value, pd.DataFrame):
        cudf_replace_value = DataFrame.from_pandas(value)

    df[arg] = value
    gdf[arg] = cudf_replace_value
    assert_eq(df, gdf, check_dtype=True)


# we dont raise keyerror
# pandas raises it
# inconsistent with dataframe again
@pytest.mark.xfail()
def test_dataframe_setitem_scaler_keyerror():
    df = DataFrame({"a": [1, 2, 3]})
    with pytest.raises(KeyError):
        df[["x"]] = 0


# set_item_series inconsistency
def test_series_setitem_index():
    df = pd.DataFrame(
        data={"b": [-1, -2, -3], "c": [1, 2, 3]}, index=[1, 2, 3]
    )

    df["b"] = pd.Series(data=[12, 11, 10], index=[3, 2, 1])
    gdf = DataFrame(data={"b": [-1, -2, -3], "c": [1, 2, 3]}, index=[1, 2, 3])
    gdf["b"] = Series(data=[12, 11, 10], index=[3, 2, 1])
    assert_eq(df, gdf, check_dtype=False)


<<<<<<< HEAD
@pytest.mark.parametrize("psr", [pd.Series([1, 2, 3], index=["a", "b", "c"])])
@pytest.mark.parametrize(
    "arg", ["b", ["a", "c"], slice(1, 2, 1), [True, False, True]]
)
def test_series_set_item(psr, arg):
    gsr = Series.from_pandas(psr)

    psr[arg] = 11
    gsr[arg] = 11

    assert_eq(psr, gsr)
=======
@pytest.mark.parametrize(
    "df",
    [
        pd.DataFrame(
            {"a": [1, 2, 3]},
            index=pd.MultiIndex.from_frame(
                pd.DataFrame({"b": [3, 2, 1], "c": ["a", "b", "c"]})
            ),
        ),
        pd.DataFrame({"a": [1, 2, 3]}, index=["a", "b", "c"]),
    ],
)
def test_setitem_dataframe_series_inplace(df):
    pdf = df
    gdf = DataFrame.from_pandas(pdf)

    pdf["a"].replace(1, 500, inplace=True)
    gdf["a"].replace(1, 500, inplace=True)

    assert_eq(pdf, gdf)

    psr_a = pdf["a"]
    gsr_a = gdf["a"]

    psr_a.replace(500, 501, inplace=True)
    gsr_a.replace(500, 501, inplace=True)

    assert_eq(pdf, gdf)
>>>>>>> 4c6cc670
<|MERGE_RESOLUTION|>--- conflicted
+++ resolved
@@ -84,7 +84,6 @@
     assert_eq(df, gdf, check_dtype=False)
 
 
-<<<<<<< HEAD
 @pytest.mark.parametrize("psr", [pd.Series([1, 2, 3], index=["a", "b", "c"])])
 @pytest.mark.parametrize(
     "arg", ["b", ["a", "c"], slice(1, 2, 1), [True, False, True]]
@@ -96,7 +95,8 @@
     gsr[arg] = 11
 
     assert_eq(psr, gsr)
-=======
+
+    
 @pytest.mark.parametrize(
     "df",
     [
@@ -124,5 +124,4 @@
     psr_a.replace(500, 501, inplace=True)
     gsr_a.replace(500, 501, inplace=True)
 
-    assert_eq(pdf, gdf)
->>>>>>> 4c6cc670
+    assert_eq(pdf, gdf)