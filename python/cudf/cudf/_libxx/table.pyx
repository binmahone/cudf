--- conflicted
+++ resolved
@@ -12,13 +12,8 @@
 from cython.operator cimport dereference
 from libc.stdint cimport uintptr_t
 
-<<<<<<< HEAD
-from cudf._libxx.includes.lib cimport *
-from cudf._libxx.includes.column cimport Column
-=======
 from cudf._libxx.lib cimport *
 from cudf._libxx.column cimport Column
->>>>>>> 16ebc351
 from cudf.utils.utils import OrderedColumnDict
 
 
