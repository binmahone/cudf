# Copyright (c) 2020, NVIDIA CORPORATION.

from libcpp cimport bool
from libcpp.string cimport string
from libcpp.vector cimport vector
from libcpp cimport bool

<<<<<<< HEAD
from cudf._libxx.cpp.io.types cimport (
    compression_type,
    quote_style,
    source_info,
    table_with_metadata
)
from cudf._libxx.cpp.types cimport size_type
=======
cimport cudf._libxx.cpp.io.types as cudf_io_types
cimport cudf._libxx.cpp.table.table_view as cudf_table_view
>>>>>>> ffc6402e


cdef extern from "cudf/io/functions.hpp" \
        namespace "cudf::experimental::io" nogil:

    cdef cppclass read_avro_args:
        cudf_io_types.source_info source
        vector[string] columns
        size_type skip_rows
        size_type num_rows
        read_avro_args() except +
        read_avro_args(source_info &info) except +

    cdef cudf_io_types.table_with_metadata read_avro(
        read_avro_args &args) except +

    cdef cppclass read_json_args:
        cudf_io_types.source_info source
        bool lines
        cudf_io_types.compression_type compression
        vector[string] dtype
        bool dayfirst
        size_t byte_range_offset
        size_t byte_range_size

        read_json_args() except +

        read_json_args(cudf_io_types.source_info src) except +

    cdef cudf_io_types.table_with_metadata read_json(
        read_json_args &args) except +

    cdef cppclass read_csv_args:
        cudf_io_types.source_info source

        # Reader settings
        compression_type compression
        size_t byte_range_offset
        size_t byte_range_size
        vector[string] names
        string prefix
        bool mangle_dupe_cols

        # Filter settings
        vector[string] use_cols_names
        vector[int] use_col_indexes
        size_t nrows
        size_t skiprows
        size_t skipfooter
        size_t header

        # Parsing settings
        char lineterminator
        char delimiter
        char thousands
        char decimal
        char comment
        bool windowslinetermination
        bool delim_whitespace
        bool skipinitialspace
        bool skip_blank_lines
        quote_style quoting
        char quotechar
        bool doublequote
        vector[string] infer_date_names
        vector[int] infer_date_indexes

        # Conversion settings
        vector[string] dtype
        vector[string] true_values
        vector[string] false_values
        vector[string] na_values
        bool keep_default_na
        bool na_filter
        bool dayfirst

    cdef table_with_metadata read_csv(
        read_csv_args &args
    ) except +

    cdef cppclass read_orc_args:
        cudf_io_types.source_info source
        vector[string] columns
        size_t stripe
        size_t skip_rows
        size_t num_rows
        bool use_index
        bool use_np_dtypes
        bool decimals_as_float
        int forced_decimals_scale

    cdef table_with_metadata read_orc(
        read_orc_args &args
    ) except +

    cdef cppclass write_parquet_args:
        cudf_io_types.sink_info sink
        cudf_io_types.compression_type compression
        cudf_io_types.statistics_freq stats_level
        cudf_table_view.table_view table
        const cudf_io_types.table_metadata *metadata

        write_parquet_args() except +
        write_parquet_args(cudf_io_types.sink_info sink_,
                           cudf_table_view.table_view table_,
                           cudf_io_types.table_metadata *table_metadata_,
                           cudf_io_types.compression_type compression_,
                           cudf_io_types.statistics_freq stats_lvl_) except +

    cdef void write_parquet(write_parquet_args args) except +<|MERGE_RESOLUTION|>--- conflicted
+++ resolved
@@ -5,18 +5,9 @@
 from libcpp.vector cimport vector
 from libcpp cimport bool
 
-<<<<<<< HEAD
-from cudf._libxx.cpp.io.types cimport (
-    compression_type,
-    quote_style,
-    source_info,
-    table_with_metadata
-)
 from cudf._libxx.cpp.types cimport size_type
-=======
 cimport cudf._libxx.cpp.io.types as cudf_io_types
 cimport cudf._libxx.cpp.table.table_view as cudf_table_view
->>>>>>> ffc6402e
 
 
 cdef extern from "cudf/io/functions.hpp" \
@@ -28,7 +19,7 @@
         size_type skip_rows
         size_type num_rows
         read_avro_args() except +
-        read_avro_args(source_info &info) except +
+        read_avro_args(cudf_io_types.source_info &info) except +
 
     cdef cudf_io_types.table_with_metadata read_avro(
         read_avro_args &args) except +
@@ -53,7 +44,7 @@
         cudf_io_types.source_info source
 
         # Reader settings
-        compression_type compression
+        cudf_io_types.compression_type compression
         size_t byte_range_offset
         size_t byte_range_size
         vector[string] names
@@ -78,7 +69,7 @@
         bool delim_whitespace
         bool skipinitialspace
         bool skip_blank_lines
-        quote_style quoting
+        cudf_io_types.quote_style quoting
         char quotechar
         bool doublequote
         vector[string] infer_date_names
@@ -93,7 +84,7 @@
         bool na_filter
         bool dayfirst
 
-    cdef table_with_metadata read_csv(
+    cdef cudf_io_types.table_with_metadata read_csv(
         read_csv_args &args
     ) except +
 
@@ -108,7 +99,7 @@
         bool decimals_as_float
         int forced_decimals_scale
 
-    cdef table_with_metadata read_orc(
+    cdef cudf_io_types.table_with_metadata read_orc(
         read_orc_args &args
     ) except +
 
