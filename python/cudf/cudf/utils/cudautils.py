# Copyright (c) 2018, NVIDIA CORPORATION.

<<<<<<< HEAD
from functools import lru_cache
from math import fmod, isnan
=======
from math import fmod
>>>>>>> bb004972

import numpy as np
from numba import cuda, int32, numpy_support

import nvstrings
from librmm_cffi import librmm as rmm

from cudf.utils.utils import (
    check_equals_float,
    check_equals_int,
    make_mask,
    mask_bitsize,
    mask_get,
    mask_set,
)


def optimal_block_count(minblkct):
    """Return the optimal block count for a CUDA kernel launch.
    """
    return min(16, max(1, minblkct))


def to_device(ary):
    dary, _ = rmm.auto_device(ary)
    return dary


# GPU array initializer


@cuda.jit
def gpu_arange(start, size, step, out):
    i = cuda.grid(1)
    if i < size:
        out[i] = i * step + start


def arange(start, stop=None, step=1, dtype=np.int64):
    if stop is None:
        start, stop = 0, start
    if step < 0:
        size = (stop - start + 1) // step + 1
    else:
        size = (stop - start - 1) // step + 1

    if size < 0:
        msgfmt = "size={size} in arange({start}, {stop}, {step}, {dtype})"
        raise ValueError(
            msgfmt.format(
                size=size, start=start, stop=stop, step=step, dtype=dtype
            )
        )
    out = rmm.device_array(shape=int(size), dtype=dtype)
    if size > 0:
        gpu_arange.forall(size)(start, size, step, out)
    return out


@cuda.jit
def gpu_arange_reversed(size, out):
    i = cuda.grid(1)
    if i < size:
        out[i] = size - i - 1


def arange_reversed(size, dtype=np.int32):
    out = rmm.device_array(size, dtype=dtype)
    if size > 0:
        gpu_arange_reversed.forall(size)(size, out)
    return out


@cuda.jit
def gpu_ones(size, out):
    i = cuda.grid(1)
    if i < size:
        out[i] = 1


def ones(size, dtype):
    out = rmm.device_array(size, dtype=dtype)
    if size > 0:
        gpu_ones.forall(size)(size, out)
    return out


@cuda.jit
def gpu_zeros(size, out):
    i = cuda.grid(1)
    if i < size:
        out[i] = 0


def zeros(size, dtype):
    out = rmm.device_array(size, dtype=dtype)
    if size > 0:
        gpu_zeros.forall(size)(size, out)
    return out


# GPU array type casting


@cuda.jit
def gpu_copy(inp, out):
    tid = cuda.grid(1)
    if tid < inp.size:
        out[tid] = inp[tid]


def copy_array(arr, out=None):
    if out is None:
        out = rmm.device_array_like(arr)

    if (
        arr.is_c_contiguous()
        and out.is_c_contiguous()
        and out.size == arr.size
    ):
        out.copy_to_device(arr)
    else:
        if arr.size > 0:
            gpu_copy.forall(arr.size)(arr, out)
    return out


def as_contiguous(arr):
    assert arr.ndim == 1
    out = rmm.device_array(shape=arr.shape, dtype=arr.dtype)
    return copy_array(arr, out=out)


# Copy column into a matrix


@cuda.jit
def gpu_copy_column(matrix, colidx, colvals):
    tid = cuda.grid(1)
    if tid < colvals.size:
        matrix[colidx, tid] = colvals[tid]


def copy_column(matrix, colidx, colvals):
    assert matrix.shape[1] == colvals.size
    if colvals.size > 0:
        configured = gpu_copy_column.forall(colvals.size)
    configured(matrix, colidx, colvals)


# Mask utils


@cuda.jit
def gpu_set_mask_from_stride(mask, stride):
    bitsize = mask_bitsize
    tid = cuda.grid(1)
    if tid < mask.size:
        base = tid * bitsize
        val = 0
        for shift in range(bitsize):
            idx = base + shift
            bit = (idx % stride) == 0
            val |= bit << shift
        mask[tid] = val


def set_mask_from_stride(mask, stride):
    taskct = mask.size
    if taskct > 0:
        configured = gpu_set_mask_from_stride.forall(taskct)
        configured(mask, stride)


@cuda.jit
def gpu_copy_to_dense(data, mask, slots, out):
    tid = cuda.grid(1)
    if tid < data.size and mask_get(mask, tid):
        idx = slots[tid]
        out[idx] = data[tid]


@cuda.jit
def gpu_invert_value(data, out):
    tid = cuda.grid(1)
    if tid < data.size:
        out[tid] = not data[tid]


def invert_mask(arr, out):
    if arr.size > 0:
        gpu_invert_value.forall(arr.size)(arr, out)


def fill_mask(data, mask, value):
    """fill a column with the same value using a custom mask

    Parameters
    ----------
    data : device array
        data
    mask : device array
        validity mask
    value : scale
        fill value

    Returns
    -------
    device array
        mask filled column with scalar value
    """

    out = rmm.device_array_like(data)
    out.copy_to_device(data)
    if data.size > 0:
        configured = gpu_fill_masked.forall(data.size)
        configured(value, mask, out)
    return out


@cuda.jit
def gpu_fill_value(data, value):
    tid = cuda.grid(1)
    if tid < data.size:
        data[tid] = value


def fill_value(arr, value):
    """Fill *arr* with value
    """
    if arr.size > 0:
        gpu_fill_value.forall(arr.size)(arr, value)


def full(size, value, dtype):
    out = rmm.device_array(size, dtype=dtype)
    fill_value(out, value)
    return out


@cuda.jit
def gpu_expand_mask_bits(bits, out):
    """Expand each bits in bitmask *bits* into an element in out.
    This is a flexible kernel that can be launch with any number of blocks
    and threads.
    """
    for i in range(cuda.grid(1), out.size, cuda.gridsize(1)):
        if i < bits.size * mask_bitsize:
            out[i] = mask_get(bits, i)


def expand_mask_bits(size, bits):
    """Expand bit-mask into byte-mask
    """
    expanded_mask = full(size, 0, dtype=np.int32)
    numtasks = min(1024, expanded_mask.size)
    if numtasks > 0:
        gpu_expand_mask_bits.forall(numtasks)(bits, expanded_mask)
    return expanded_mask


def mask_assign_slot(size, mask):
    # expand bits into bytes
    expanded_mask = expand_mask_bits(size, mask)
    # compute prefixsum
    slots = prefixsum(expanded_mask)
    sz = int(slots[slots.size - 1])
    return slots, sz


def prefixsum(vals):
    """Compute the full prefixsum.

    Given the input of N.  The output size is N + 1.
    The first value is always 0.  The last value is the sum of *vals*.
    """

    import cudf.bindings.reduce as cpp_reduce
    from cudf.dataframe.numerical import NumericalColumn
    from cudf.dataframe.buffer import Buffer

    # Allocate output
    slots = rmm.device_array(shape=vals.size + 1, dtype=vals.dtype)
    # Fill 0 to slot[0]
    gpu_fill_value[1, 1](slots[:1], 0)

    # Compute prefixsum on the mask
    in_col = NumericalColumn(
        data=Buffer(vals), mask=None, null_count=0, dtype=vals.dtype
    )
    out_col = NumericalColumn(
        data=Buffer(slots[1:]), mask=None, null_count=0, dtype=vals.dtype
    )
    cpp_reduce.apply_scan(in_col, out_col, "sum", inclusive=True)
    return slots


def copy_to_dense(data, mask, out=None):
    """Copy *data* with validity bits in *mask* into *out*.

    The output array can be specified in `out`.

    Return a 2-tuple of:
    * number of non-null element
    * a dense gpu array given the data and mask gpu arrays.
    """
    slots, sz = mask_assign_slot(size=data.size, mask=mask)
    if out is None:
        # output buffer is not provided
        # allocate one
        alloc_shape = sz
        out = rmm.device_array(shape=alloc_shape, dtype=data.dtype)
    else:
        # output buffer is provided
        # check it
        if sz >= out.size:
            raise ValueError("output array too small")
    if out.size > 0:
        gpu_copy_to_dense.forall(data.size)(data, mask, slots, out)
    return (sz, out)


@cuda.jit
def gpu_compact_mask_bytes(bools, bits):
    tid = cuda.grid(1)
    base = tid * mask_bitsize
    for i in range(base, base + mask_bitsize):
        if i >= bools.size:
            break
        if bools[i]:
            mask_set(bits, i)


def compact_mask_bytes(boolbytes):
    """Convert booleans (in bytes) to a bitmask
    """
    bits = make_mask(boolbytes.size)
    if bits.size > 0:
        # Fill zero
        gpu_fill_value.forall(bits.size)(bits, 0)
        # Compact
        gpu_compact_mask_bytes.forall(bits.size)(boolbytes, bits)
    return bits


def make_empty_mask(size):
    bits = make_mask(size)
    if bits.size > 0:
        gpu_fill_value.forall(bits.size)(bits, 0)
    return bits


#
# Null handling
#


@cuda.jit
def gpu_fill_masked(value, validity, out):
    tid = cuda.grid(1)
    if tid < out.size:
        valid = mask_get(validity, tid)
        if not valid:
            out[tid] = value


def fillna(data, mask, value):
    out = rmm.device_array_like(data)
    out.copy_to_device(data)
    if data.size > 0:
        configured = gpu_fill_masked.forall(data.size)
        configured(value, mask, out)
    return out


@cuda.jit
def gpu_isnull(validity, out):
    tid = cuda.grid(1)
    if tid < out.size:
        valid = mask_get(validity, tid)
        if valid:
            out[tid] = False
        else:
            out[tid] = True


def isnull_mask(data, mask):
    # necessary due to rapidsai/custrings#263
    if isinstance(data, nvstrings.nvstrings):
        output_dary = rmm.device_array(data.size(), dtype=np.bool_)
    else:
        output_dary = rmm.device_array(data.size, dtype=np.bool_)

    if output_dary.size > 0:
        gpu_isnull.forall(output_dary.size)(mask, output_dary)
    return output_dary


@cuda.jit
def gpu_notna(validity, out):
    tid = cuda.grid(1)
    if tid < out.size:
        valid = mask_get(validity, tid)
        if valid:
            out[tid] = True
        else:
            out[tid] = False


def notna_mask(data, mask):
    # necessary due to rapidsai/custrings#263
    if isinstance(data, nvstrings.nvstrings):
        output_dary = rmm.device_array(data.size(), dtype=np.bool_)
    else:
        output_dary = rmm.device_array(data.size, dtype=np.bool_)

    if output_dary.size > 0:
        gpu_notna.forall(output_dary.size)(mask, output_dary)
    return output_dary


#
# Binary kernels
#


@cuda.jit
def gpu_equal_constant_masked(arr, mask, val, out):
    i = cuda.grid(1)
    if i < out.size:
        res = (arr[i] == val) if mask_get(mask, i) else False
        out[i] = res


@cuda.jit
def gpu_equal_constant(arr, val, out):
    i = cuda.grid(1)
    if i < out.size:
        out[i] = arr[i] == val


def apply_equal_constant(arr, mask, val, dtype):
    """Compute ``arr[mask] == val``

    Parameters
    ----------
    arr : device array
        data
    mask : device array
        validity mask
    val : scalar
        value to compare against
    dtype : np.dtype
        output array dtype

    Returns
    -------
    result : device array
    """
    out = rmm.device_array(shape=arr.size, dtype=dtype)
    if out.size > 0:
        if mask is not None:
            configured = gpu_equal_constant_masked.forall(out.size)
            configured(arr, mask, val, out)
        else:
            configured = gpu_equal_constant.forall(out.size)
            configured(arr, val, out)
    return out


@cuda.jit
def gpu_scale(arr, vmin, vmax, out):
    i = cuda.grid(1)
    if i < out.size:
        val = arr[i]
        out[i] = (val - vmin) / (vmax - vmin)


def compute_scale(arr, vmin, vmax):
    out = rmm.device_array(shape=arr.size, dtype=np.float64)
    if out.size > 0:
        configured = gpu_scale.forall(out.size)
        configured(arr, vmin, vmax, out)
    return out


#
# Misc kernels
#


@cuda.jit(device=True)
def gpu_unique_set_insert(vset, sz, val):
    """
    Insert *val* into the *vset* of size *sz*.
    Returns:
        *   -1: out-of-space
        * >= 0: the new size
    """
    for i in range(sz):
        # value matches, so return current size
        if vset[i] == val:
            return sz

    if sz > 0:
        i += 1
    # insert at next available slot
    if i < vset.size:
        vset[i] = val
        return sz + 1

    # out of space
    return -1


@cuda.jit
def gpu_shift(in_col, out_col, N):
    """Shift value at index i of an input array forward by N positions and
    store the output in a new array.
    """
    i = cuda.grid(1)
    if N > 0:
        if i < in_col.size:
            out_col[i] = in_col[i - N]
        if i < N:
            out_col[i] = -1
    else:
        if i <= (in_col.size + N):
            out_col[i] = in_col[i - N]
        if i >= (in_col.size + N) and i < in_col.size:
            out_col[i] = -1


@cuda.jit
def gpu_diff(in_col, out_col, N):
    """Calculate the difference between values at positions i and i - N in an
    array and store the output in a new array.
    """
    i = cuda.grid(1)

    if N > 0:
        if i < in_col.size:
            out_col[i] = in_col[i] - in_col[i - N]
        if i < N:
            out_col[i] = -1
    else:
        if i <= (in_col.size + N):
            out_col[i] = in_col[i] - in_col[i - N]
        if i >= (in_col.size + N) and i < in_col.size:
            out_col[i] = -1


@cuda.jit
def gpu_round(in_col, out_col, decimal):
    i = cuda.grid(1)
    round_val = 10 ** (-1.0 * decimal)

    if i < in_col.size:
        if not in_col[i]:
            out_col[i] = np.nan
            return

        newval = in_col[i] // round_val * round_val
        remainder = fmod(in_col[i], round_val)

        if remainder != 0 and remainder > (0.5 * round_val) and in_col[i] > 0:
            newval = newval + round_val
            out_col[i] = newval

        elif (
            remainder != 0
            and abs(remainder) < (0.5 * round_val)
            and in_col[i] < 0
        ):
            newval = newval + round_val
            out_col[i] = newval

        else:
            out_col[i] = newval


def apply_round(data, decimal):
    output_dary = rmm.device_array_like(data)
    if output_dary.size > 0:
        gpu_round.forall(output_dary.size)(data, output_dary, decimal)
    return output_dary


MAX_FAST_UNIQUE_K = 2 * 1024


class UniqueK(object):
    _cached_kernels = {}

    def __init__(self, dtype):
        dtype = np.dtype(dtype)
        self._kernel = self._get_kernel(dtype)

    @classmethod
    def _get_kernel(cls, dtype):
        try:
            return cls._cached_kernels[dtype]
        except KeyError:
            return cls._compile(dtype)

    @classmethod
    def _compile(cls, dtype):
        nbtype = numpy_support.from_dtype(dtype)

        @cuda.jit
        def gpu_unique_k(arr, k, out, outsz_ptr):
            """
            Note: run with small blocks.
            """
            tid = cuda.threadIdx.x
            blksz = cuda.blockDim.x
            base = 0

            # shared memory
            vset_size = 0
            sm_mem_size = MAX_FAST_UNIQUE_K
            vset = cuda.shared.array(sm_mem_size, dtype=nbtype)
            share_vset_size = cuda.shared.array(1, dtype=int32)
            share_loaded = cuda.shared.array(sm_mem_size, dtype=nbtype)
            sm_mem_size = min(k, sm_mem_size)

            while vset_size < sm_mem_size and base < arr.size:
                pos = base + tid
                valid_load = min(blksz, arr.size - base)
                # load
                if tid < valid_load:
                    share_loaded[tid] = arr[pos]
                # wait for load to complete
                cuda.syncthreads()
                # thread-0 inserts
                if tid == 0:
                    for i in range(valid_load):
                        val = share_loaded[i]
                        new_size = gpu_unique_set_insert(vset, vset_size, val)
                        if new_size >= 0:
                            vset_size = new_size
                        else:
                            vset_size = sm_mem_size + 1
                    share_vset_size[0] = vset_size
                # wait until the insert is done
                cuda.syncthreads()
                vset_size = share_vset_size[0]
                # increment
                base += blksz

            # output
            if vset_size <= sm_mem_size:
                for i in range(tid, vset_size, blksz):
                    out[i] = vset[i]
                if tid == 0:
                    outsz_ptr[0] = vset_size
            else:
                outsz_ptr[0] = -1

        # cache
        cls._cached_kernels[dtype] = gpu_unique_k
        return gpu_unique_k

    def run(self, arr, k):
        if k >= MAX_FAST_UNIQUE_K:
            raise NotImplementedError("k >= {}".format(MAX_FAST_UNIQUE_K))
        # setup mem
        outsz_ptr = rmm.device_array(shape=1, dtype=np.intp)
        out = rmm.device_array_like(arr)
        # kernel
        self._kernel[1, 64](arr, k, out, outsz_ptr)
        # copy to host
        unique_ct = outsz_ptr.copy_to_host()[0]
        if unique_ct < 0:
            raise ValueError("too many unique value (hint: increase k)")
        else:
            hout = out.copy_to_host()
            return hout[:unique_ct]


# Find segments


@cuda.jit
def gpu_mark_segment_begins_float(arr, markers):
    i = cuda.grid(1)
    if i == 0:
        markers[0] = 1
    elif 0 < i < markers.size:
        if not markers[i]:
            markers[i] = not check_equals_float(arr[i], arr[i - 1])


@cuda.jit
def gpu_mark_segment_begins_int(arr, markers):
    i = cuda.grid(1)
    if i == 0:
        markers[0] = 1
    elif 0 < i < markers.size:
        if not markers[i]:
            markers[i] = not check_equals_int(arr[i], arr[i - 1])


@cuda.jit
def gpu_scatter_segment_begins(markers, scanned, begins):
    i = cuda.grid(1)
    if i < markers.size:
        if markers[i]:
            idx = scanned[i]
            begins[idx] = i


@cuda.jit
def gpu_mark_seg_segments(begins, markers):
    i = cuda.grid(1)
    if i < begins.size:
        markers[begins[i]] = 1


@cuda.jit
def gpu_mark_found_int(arr, val, out, not_found):
    i = cuda.grid(1)
    if i < arr.size:
        if check_equals_int(arr[i], val):
            out[i] = i
        else:
            out[i] = not_found


@cuda.jit
def gpu_mark_found_float(arr, val, out, not_found):
    i = cuda.grid(1)
    if i < arr.size:
        if check_equals_float(arr[i], val):
            out[i] = i
        else:
            out[i] = not_found


@cuda.jit
def gpu_mark_gt(arr, val, out, not_found):
    i = cuda.grid(1)
    if i < arr.size:
        if arr[i] > val:
            out[i] = i
        else:
            out[i] = not_found


@cuda.jit
def gpu_mark_lt(arr, val, out, not_found):
    i = cuda.grid(1)
    if i < arr.size:
        if arr[i] < val:
            out[i] = i
        else:
            out[i] = not_found


def find_first(arr, val, compare="eq"):
    """
    Returns the index of the first occurrence of *val* in *arr*..
    Or the first occurence of *arr* *compare* *val*, if *compare* is not eq
    Otherwise, returns -1.

    Parameters
    ----------
    arr : device array
    val : scalar
    compare: str ('gt', 'lt', or 'eq' (default))
    """
    found = rmm.device_array_like(arr)
    if found.size > 0:
        if compare == "gt":
            gpu_mark_gt.forall(found.size)(arr, val, found, arr.size)
        elif compare == "lt":
            gpu_mark_lt.forall(found.size)(arr, val, found, arr.size)
        else:
            if arr.dtype in ("float32", "float64"):
                gpu_mark_found_float.forall(found.size)(
                    arr, val, found, arr.size
                )
            else:
                gpu_mark_found_int.forall(found.size)(
                    arr, val, found, arr.size
                )
    from cudf.dataframe.columnops import as_column

    found_col = as_column(found)
    min_index = found_col.min()
    if min_index == arr.size:
        return -1
    else:
        return min_index


def find_last(arr, val, compare="eq"):
    """
    Returns the index of the last occurrence of *val* in *arr*.
    Or the last occurence of *arr* *compare* *val*, if *compare* is not eq
    Otherwise, returns -1.

    Parameters
    ----------
    arr : device array
    val : scalar
    compare: str ('gt', 'lt', or 'eq' (default))
    """
    found = rmm.device_array_like(arr)
    if found.size > 0:
        if compare == "gt":
            gpu_mark_gt.forall(found.size)(arr, val, found, -1)
        elif compare == "lt":
            gpu_mark_lt.forall(found.size)(arr, val, found, -1)
        else:
            if arr.dtype in ("float32", "float64"):
                gpu_mark_found_float.forall(found.size)(arr, val, found, -1)
            else:
                gpu_mark_found_int.forall(found.size)(arr, val, found, -1)
    from cudf.dataframe.columnops import as_column

    found_col = as_column(found)
    max_index = found_col.max()
    return max_index


def find_segments(arr, segs=None, markers=None):
    """Find beginning indices of runs of equal values.

    Parameters
    ----------
    arr : device array
        The operand.
    segs : optional; device array
        Segment offsets that must exist in the output.

    Returns
    -------
    starting_indices : device array
        The starting indices of start of segments.
        Total segment count will be equal to the length of this.

    """
    # Compute diffs of consecutive elements
    null_markers = markers is None
    if null_markers:
        markers = zeros(arr.size, dtype=np.int32)
    else:
        assert markers.size == arr.size
        assert markers.dtype == np.dtype(np.int32), markers.dtype

    if markers.size > 0:
        if arr.dtype in ("float32", "float64"):
            gpu_mark_segment_begins_float.forall(markers.size)(arr, markers)
        else:
            gpu_mark_segment_begins_int.forall(markers.size)(arr, markers)

    if segs is not None and null_markers and segs.size > 0:
        gpu_mark_seg_segments.forall(segs.size)(segs, markers)
    # Compute index of marked locations
    slots = prefixsum(markers)
    ct = slots[slots.size - 1]
    scanned = slots[:-1]
    # Compact segments
    begins = rmm.device_array(shape=int(ct), dtype=np.int32)
    if markers.size > 0:
        gpu_scatter_segment_begins.forall(markers.size)(
            markers, scanned, begins
        )
    return begins, markers


@cuda.jit
def gpu_row_matrix(rowmatrix, col, nrow, ncol):
    i = cuda.grid(1)
    if i < rowmatrix.size:
        rowmatrix[i] = col[i]


def row_matrix(cols, nrow, ncol, dtype):
    matrix = rmm.device_array(shape=(nrow, ncol), dtype=dtype, order="C")
    for colidx, col in enumerate(cols):
        data = matrix[:, colidx]
        if data.size > 0:
            gpu_row_matrix.forall(data.size)(
                data, col.to_gpu_array(), nrow, ncol
            )
    return matrix


@cuda.jit
def gpu_modulo(inp, out, d):
    i = cuda.grid(1)
    if i < out.size:
        out[i] = inp[i] % d


def modulo(arr, d):
    """Array element modulo operator"""
    out = rmm.device_array(shape=arr.shape, dtype=arr.dtype)
    if arr.size > 0:
        gpu_modulo.forall(arr.size)(arr, out, d)
    return out


def boolean_array_to_index_array(bool_array):
    """ Converts a boolean array to an integer array to be used for gather /
        scatter operations
    """
    boolbits = compact_mask_bytes(bool_array)
    indices = arange(len(bool_array))
    _, selinds = copy_to_dense(indices, mask=boolbits)
    return selinds


@cuda.jit
def gpu_window_sizes_from_offset(arr, window_sizes, offset):
    i = cuda.grid(1)
    j = i
    if i < arr.size:
        while j > -1:
            if (arr[i] - arr[j]) >= offset:
                break
            j -= 1
        window_sizes[i] = i - j


def window_sizes_from_offset(arr, offset):
    window_sizes = rmm.device_array(shape=(arr.shape), dtype="int32")
    if arr.size > 0:
        gpu_window_sizes_from_offset.forall(arr.size)(
            arr, window_sizes, offset
        )
    return window_sizes


@lru_cache(maxsize=32)
def compile_udf(udf, type_signature):
    """Copmile ``udf`` with `numba`

    Compile a python callable function ``udf`` with
    `numba.cuda.jit(device=True)` using ``type_signature`` into CUDA PTX
    together with the generated output type.

    The output is expected to be passed to the PTX parser in `libcudf`
    to generate a CUDA device funtion to be inlined into CUDA kernels,
    compiled at runtime and launched.

    Parameters
    --------
    udf:
      a python callable function

    type_signature:
      a tuple that specifies types of each of the input parameters of ``udf``.
      The types should be one in `numba.types` and could be converted from
      numpy types with `numba.numpy_support.from_dtype(...)`.

    Returns
    --------
    ptx_code:
      The compiled CUDA PTX

    output_type:
      An numpy type

    """
    decorated_udf = cuda.jit(udf, device=True)
    compiled = decorated_udf.compile(type_signature)
    ptx_code = decorated_udf.inspect_ptx(type_signature).decode("utf-8")
    output_type = numpy_support.as_dtype(compiled.signature.return_type)
    return (ptx_code, output_type.type)<|MERGE_RESOLUTION|>--- conflicted
+++ resolved
@@ -1,11 +1,7 @@
 # Copyright (c) 2018, NVIDIA CORPORATION.
 
-<<<<<<< HEAD
 from functools import lru_cache
 from math import fmod, isnan
-=======
-from math import fmod
->>>>>>> bb004972
 
 import numpy as np
 from numba import cuda, int32, numpy_support
