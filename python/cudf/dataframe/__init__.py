from cudf.dataframe import (buffer, dataframe, series,
    index, numerical, datetime)

<<<<<<< HEAD
from cudf.dataframe.dataframe import DataFrame
from cudf.dataframe.index import (Index, GenericIndex,
    RangeIndex, DatetimeIndex)
from cudf.dataframe.series import Series
from cudf.dataframe.buffer import Buffer
from cudf.dataframe.numerical import NumericalColumn
from cudf.dataframe.datetime import DatetimeColumn
=======
from cudf.dataframe.dataframe import DataFrame, from_pandas  # noqa: F401
from cudf.dataframe.index import (Index, GenericIndex,  # noqa: F401
    RangeIndex, DatetimeIndex)                          # noqa: F401
from cudf.dataframe.series import Series                # noqa: F401
from cudf.dataframe.buffer import Buffer                # noqa: F401
from cudf.dataframe.numerical import NumericalColumn    # noqa: F401
from cudf.dataframe.datetime import DatetimeColumn      # noqa: F401
>>>>>>> 1a6606da
<|MERGE_RESOLUTION|>--- conflicted
+++ resolved
@@ -1,20 +1,10 @@
 from cudf.dataframe import (buffer, dataframe, series,
     index, numerical, datetime)
 
-<<<<<<< HEAD
-from cudf.dataframe.dataframe import DataFrame
+from cudf.dataframe.dataframe import DataFrame, from_pandas
 from cudf.dataframe.index import (Index, GenericIndex,
     RangeIndex, DatetimeIndex)
 from cudf.dataframe.series import Series
 from cudf.dataframe.buffer import Buffer
 from cudf.dataframe.numerical import NumericalColumn
-from cudf.dataframe.datetime import DatetimeColumn
-=======
-from cudf.dataframe.dataframe import DataFrame, from_pandas  # noqa: F401
-from cudf.dataframe.index import (Index, GenericIndex,  # noqa: F401
-    RangeIndex, DatetimeIndex)                          # noqa: F401
-from cudf.dataframe.series import Series                # noqa: F401
-from cudf.dataframe.buffer import Buffer                # noqa: F401
-from cudf.dataframe.numerical import NumericalColumn    # noqa: F401
-from cudf.dataframe.datetime import DatetimeColumn      # noqa: F401
->>>>>>> 1a6606da
+from cudf.dataframe.datetime import DatetimeColumn