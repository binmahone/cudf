# Copyright (c) 2018-2019, NVIDIA CORPORATION.

from __future__ import print_function, division

import inspect
import random
from collections import OrderedDict
from collections.abc import Sequence, Mapping
from copy import copy
import logging
import warnings
import numbers

import numpy as np
import pandas as pd
import pyarrow as pa
from pandas.api.types import is_dict_like

try:
    # pd 0.24.X
    from pandas.core.dtypes.common import infer_dtype_from_object
except ImportError:
    # pd 0.23.X
    from pandas.core.dtypes.common import \
            _get_dtype_from_object as infer_dtype_from_object


from types import GeneratorType

from librmm_cffi import librmm as rmm

<<<<<<< HEAD
import cudf
from cudf import formatting, _gdf
=======
from cudf import formatting
>>>>>>> 53b07c2d
from cudf.utils import cudautils, queryutils, applyutils, utils, ioutils
from cudf.dataframe.index import as_index, Index, RangeIndex
from cudf.dataframe.series import Series
from cudf.settings import NOTSET, settings
from cudf.comm.serialize import register_distributed_serializer
from cudf.dataframe.categorical import CategoricalColumn
from cudf.dataframe.buffer import Buffer
from cudf.bindings.nvtx import nvtx_range_push, nvtx_range_pop
from cudf._sort import get_sorted_inds
from cudf.dataframe import columnops

import cudf.bindings.join as cpp_join
import cudf.bindings.hash as cpp_hash


class DataFrame(object):
    """
    A GPU Dataframe object.

    Examples
    --------

    Build dataframe with `__setitem__`:

    >>> import cudf
    >>> df = cudf.DataFrame()
    >>> df['key'] = [0, 1, 2, 3, 4]
    >>> df['val'] = [float(i + 10) for i in range(5)]  # insert column
    >>> print(df)
       key   val
    0    0  10.0
    1    1  11.0
    2    2  12.0
    3    3  13.0
    4    4  14.0

    Build dataframe with initializer:

    >>> import cudf
    >>> import numpy as np
    >>> from datetime import datetime, timedelta
    >>> ids = np.arange(5)

    Create some datetime data

    >>> t0 = datetime.strptime('2018-10-07 12:00:00', '%Y-%m-%d %H:%M:%S')
    >>> datetimes = [(t0+ timedelta(seconds=x)) for x in range(5)]
    >>> dts = np.array(datetimes, dtype='datetime64')

    Create the GPU DataFrame

    >>> df = cudf.DataFrame([('id', ids), ('datetimes', dts)])
    >>> df
        id                datetimes
    0    0  2018-10-07T12:00:00.000
    1    1  2018-10-07T12:00:01.000
    2    2  2018-10-07T12:00:02.000
    3    3  2018-10-07T12:00:03.000
    4    4  2018-10-07T12:00:04.000

    Convert from a Pandas DataFrame:

    >>> import pandas as pd
    >>> import cudf
    >>> pdf = pd.DataFrame({'a': [0, 1, 2, 3],'b': [0.1, 0.2, None, 0.3]})
    >>> df = cudf.from_pandas(pdf)
    >>> df
      a b
    0 0 0.1
    1 1 0.2
    2 2 nan
    3 3 0.3
    """
    LEFT_RIGHT_INDEX_NAME = 'cudf_left_right_index_key'

    def __init__(self, name_series=None, index=None):
        if index is None:
            index = RangeIndex(start=0)
        self._index = index
        self._size = len(index)
        self._cols = OrderedDict()
        # has initializer?
        if name_series is not None:
            if isinstance(name_series, dict):
                name_series = name_series.items()
            for k, series in name_series:
                self.add_column(k, series, forceindex=index is not None)

    def serialize(self, serialize):
        header = {}
        frames = []
        header['index'], index_frames = serialize(self._index)
        header['index_frame_count'] = len(index_frames)
        frames.extend(index_frames)
        # Use the column directly to avoid duplicating the index
        columns = [col._column for col in self._cols.values()]
        serialized_columns = zip(*map(serialize, columns))
        header['columns'], column_frames = serialized_columns
        header['column_names'] = tuple(self._cols)
        for f in column_frames:
            frames.extend(f)
        return header, frames

    @classmethod
    def deserialize(cls, deserialize, header, frames):
        # Reconstruct the index
        index_header = header['index']
        index_frames = frames[:header['index_frame_count']]
        index = deserialize(index_header, index_frames)
        # Reconstruct the columns
        column_frames = frames[header['index_frame_count']:]
        columns = []
        for k, meta in zip(header['column_names'], header['columns']):
            col_frame_count = meta['frame_count']
            colobj = deserialize(meta, column_frames[:col_frame_count])
            columns.append((k, colobj))
            # Advance frames
            column_frames = column_frames[col_frame_count:]
        return cls(columns, index=index)

    @property
    def dtypes(self):
        """Return the dtypes in this object."""
        return pd.Series([x.dtype for x in self._cols.values()],
                         index=self._cols.keys())

    @property
    def shape(self):
        """Returns a tuple representing the dimensionality of the DataFrame.
        """
        return len(self), len(self._cols)

    @property
    def ndim(self):
        """Dimension of the data. DataFrame ndim is always 2.
        """
        return 2

    def __dir__(self):
        o = set(dir(type(self)))
        o.update(self.__dict__)
        o.update(c for c in self.columns if
                 (isinstance(c, pd.compat.string_types) and
                  pd.compat.isidentifier(c)))
        return list(o)

    def __getattr__(self, key):
        if key != '_cols' and key in self._cols:
            return self[key]

        raise AttributeError("'DataFrame' object has no attribute %r" % key)

    def __getitem__(self, arg):
        """
        If *arg* is a ``str`` or ``int`` type, return the column Series.
        If *arg* is a ``slice``, return a new DataFrame with all columns
        sliced to the specified range.
        If *arg* is an ``array`` containing column names, return a new
        DataFrame with the corresponding columns.
        If *arg* is a ``dtype.bool array``, return the rows marked True

        Examples
        --------
        >>> df = DataFrame([('a', list(range(20))),
        ...                 ('b', list(range(20))),
        ...                 ('c', list(range(20)))])
        >>> print(df[:4])    # get first 4 rows of all columns
           a  b  c
        0  0  0  0
        1  1  1  1
        2  2  2  2
        3  3  3  3
        >>> print(df[-5:])  # get last 5 rows of all columns
            a   b   c
        15  15  15  15
        16  16  16  16
        17  17  17  17
        18  18  18  18
        19  19  19  19
        >>> print(df[['a', 'c']]) # get columns a and c
           a  c
        0  0  0
        1  1  1
        2  2  2
        3  3  3
        4  4  4
        5  5  5
        6  6  6
        7  7  7
        8  8  8
        9  9  9
        >>> print(df[[True, False, True, False]]) # mask the entire dataframe,
        # returning the rows specified in the boolean mask
        """
        if isinstance(self.columns, cudf.dataframe.multiindex.MultiIndex) and\
           isinstance(arg, tuple):
            return self.columns.get_column_major(self, arg)
        if isinstance(arg, str) or isinstance(arg, numbers.Integral) or \
           isinstance(arg, tuple):
            s = self._cols[arg]
            s.name = arg
            s.index = self.index
            return s
        elif isinstance(arg, slice):
            df = DataFrame()
            for k, col in self._cols.items():
                df[k] = col[arg]
            return df
        elif isinstance(arg, (list, np.ndarray, pd.Series,
                        Series, Index, pd.Index)):
            mask = arg
            if isinstance(mask, list):
                mask = np.array(mask)
            df = DataFrame()
            if(mask.dtype == 'bool'):
                # New df-wide index
                selvals, selinds = columnops.column_select_by_boolmask(
                        columnops.as_column(self.index), Series(mask))
                index = self.index.take(selinds.to_gpu_array())
                for col in self._cols:
                    df[col] = Series(self._cols[col][arg], index=index)
                df = df.set_index(index)
            else:
                for col in arg:
                    df[col] = self[col]
            return df
        elif isinstance(arg, DataFrame):
            return self.mask(arg)
        else:
            msg = "__getitem__ on type {!r} is not supported"
            raise TypeError(msg.format(type(arg)))

    def mask(self, other):
        df = self.copy()
        for col in self.columns:
            if col in other.columns:
                boolbits = cudautils.compact_mask_bytes(
                           other[col].to_gpu_array())
            else:
                boolbits = cudautils.make_empty_mask(len(self[col]))
            df[col]._column = df[col]._column.set_mask(boolbits)
        return df

    def __setitem__(self, name, col):
        """Add/set column by *name or DataFrame*
        """
        if isinstance(name, DataFrame):
            for col_name in self._cols:
                mask = name[col_name]
                self._cols[col_name] = self._cols[col_name] \
                                           .masked_assign(value=col, mask=mask)

        elif name in self._cols:
            self._cols[name] = self._prepare_series_for_add(col)
        else:
            self.add_column(name, col)

    def __delitem__(self, name):
        """
        Drop the given column by *name*.
        """
        self._drop_column(name)

    def __sizeof__(self):
        return sum(col.__sizeof__() for col in self._cols.values())

    def __len__(self):
        """
        Returns the number of rows
        """
        return self._size

    def __array_ufunc__(self, ufunc, method, *inputs, **kwargs):
        import cudf
        if (method == '__call__' and hasattr(cudf, ufunc.__name__)):
            func = getattr(cudf, ufunc.__name__)
            return func(self)
        else:
            return NotImplemented

    @property
    def empty(self):
        return not len(self)

    def _get_numeric_data(self):
        """ Return a dataframe with only numeric data types """
        columns = [c for c, dt in self.dtypes.items()
                   if dt != object and
                   not pd.api.types.is_categorical_dtype(dt)]
        return self[columns]

    def assign(self, **kwargs):
        """
        Assign columns to DataFrame from keyword arguments.

        Examples
        --------
        >>> import cudf
        >>> df = cudf.DataFrame()
        >>> df = df.assign(a=[0, 1, 2], b=[3, 4, 5])
        >>> print(df)
           a  b
        0  0  3
        1  1  4
        2  2  5
        """
        new = self.copy()
        for k, v in kwargs.items():
            new[k] = v
        return new

    def head(self, n=5):
        """
        Returns the first n rows as a new DataFrame

        Examples
        --------
        >>> import cudf
        >>> df = cudf.DataFrame()
        >>> df['key'] = [0, 1, 2, 3, 4]
        >>> df['val'] = [float(i + 10) for i in range(5)]  # insert column
        >>> print(df.head(2))
           key   val
        0    0  10.0
        1    1  11.0
        """
        return self.iloc[:n]

    def tail(self, n=5):
        """
        Returns the last n rows as a new DataFrame

        Examples
        --------
        >>> import cudf
        >>> df = cudf.DataFrame()
        >>> df['key'] = [0, 1, 2, 3, 4]
        >>> df['val'] = [float(i + 10) for i in range(5)]  # insert column
        >>> print(df.tail(2))
           key   val
        3    3  13.0
        4    4  14.0

        """
        if n == 0:
            return self.iloc[0:0]

        return self.iloc[-n:]

    def to_string(self, nrows=NOTSET, ncols=NOTSET):
        """
        Convert to string

        Parameters
        ----------
        nrows : int
            Maximum number of rows to show.
            If it is None, all rows are shown.

        ncols : int
            Maximum number of columns to show.
            If it is None, all columns are shown.

        Examples
        --------
        >>> import cudf
        >>> df = cudf.DataFrame()
        >>> df['key'] = [0, 1, 2]
        >>> df['val'] = [float(i + 10) for i in range(3)]
        >>> df.to_string()
        '   key   val\\n0    0  10.0\\n1    1  11.0\\n2    2  12.0'
        """
        if isinstance(self.index, cudf.dataframe.multiindex.MultiIndex) or\
           isinstance(self.columns, cudf.dataframe.multiindex.MultiIndex):
            raise TypeError("You're trying to print a DataFrame that contains a  MultiIndex. Print this dataframe with .to_pandas()")  # noqa: E501
        if nrows is NOTSET:
            nrows = settings.formatting.get('nrows')
        if ncols is NOTSET:
            ncols = settings.formatting.get('ncols')

        if nrows is None:
            nrows = len(self)
        else:
            nrows = min(nrows, len(self))  # cap row count

        if ncols is None:
            ncols = len(self.columns)
        else:
            ncols = min(ncols, len(self.columns))  # cap col count

        more_cols = len(self.columns) - ncols
        more_rows = len(self) - nrows

        # Prepare cells
        cols = OrderedDict()
        dtypes = OrderedDict()
        if hasattr(self, 'multi_cols'):
            use_cols = list(range(len(self.columns)))
        else:
            use_cols = list(self.columns[:ncols - 1])
            if ncols > 0:
                use_cols.append(self.columns[-1])

        for h in use_cols:
            cols[h] = self[h].values_to_string(nrows=nrows)
            dtypes[h] = self[h].dtype

        # Format into a table
        return formatting.format(index=self._index, cols=cols, dtypes=dtypes,
                                 show_headers=True, more_cols=more_cols,
                                 more_rows=more_rows, min_width=2)

    def __str__(self):
        nrows = settings.formatting.get('nrows') or 10
        ncols = settings.formatting.get('ncols') or 8
        return self.to_string(nrows=nrows, ncols=ncols)

    def __repr__(self):
        return "<cudf.DataFrame ncols={} nrows={} >".format(
            len(self.columns),
            len(self),
        )

    # unary, binary, rbinary, orderedcompare, unorderedcompare
    def _apply_op(self, fn, other=None):
        result = DataFrame()
        result.set_index(self.index)
        if other is None:
            for col in self._cols:
                result[col] = getattr(self._cols[col], fn)()
            return result
        elif isinstance(other, Sequence):
            for k, col in enumerate(self._cols):
                result[col] = getattr(self._cols[col], fn)(other[k])
        elif isinstance(other, DataFrame):
            for col in other._cols:
                if col in self._cols:
                    result[col] = getattr(self._cols[col], fn)(
                                          other._cols[col])
                else:
                    result[col] = Series(cudautils.full(self.shape[0],
                                         np.dtype('float64').type(np.nan),
                                         'float64'), nan_as_null=False)
            for col in self._cols:
                if col not in other._cols:
                    result[col] = Series(cudautils.full(self.shape[0],
                                         np.dtype('float64').type(np.nan),
                                         'float64'), nan_as_null=False)
        elif isinstance(other, Series):
            raise NotImplementedError(
                    "Series to DataFrame arithmetic not supported "
                    "until strings can be used as indices. Try converting your"
                    " Series into a DataFrame first.")
        elif isinstance(other, numbers.Number):
            for col in self._cols:
                result[col] = getattr(self._cols[col], fn)(other)
        else:
            raise NotImplementedError(
                    "DataFrame operations with " + str(type(other)) + " not "
                    "supported at this time.")
        return result

    def __add__(self, other):
        return self._apply_op('__add__', other)

    def __radd__(self, other):
        return self._apply_op('__radd__', other)

    def __sub__(self, other):
        return self._apply_op('__sub__', other)

    def __rsub__(self, other):
        return self._apply_op('__rsub__', other)

    def __mul__(self, other):
        return self._apply_op('__mul__', other)

    def __rmul__(self, other):
        return self._apply_op('__rmul__', other)

    def __mod__(self, other):
        return self._apply_op('__mod__', other)

    def __rmod__(self, other):
        return self._apply_op('__rmod__', other)

    def __pow__(self, other):
        return self._apply_op('__pow__', other)

    def __floordiv__(self, other):
        return self._apply_op('__floordiv__', other)

    def __rfloordiv__(self, other):
        return self._apply_op('__rfloordiv__', other)

    def __truediv__(self, other):
        return self._apply_op('__truediv__', other)

    def __rtruediv__(self, other):
        return self._apply_op('__rtruediv__', other)

    __div__ = __truediv__

    def __and__(self, other):
        return self._apply_op('__and__', other)

    def __or__(self, other):
        return self._apply_op('__or__', other)

    def __xor__(self, other):
        return self._apply_op('__xor__', other)

    def __eq__(self, other):
        return self._apply_op('__eq__', other)

    def __ne__(self, other):
        return self._apply_op('__ne__', other)

    def __lt__(self, other):
        return self._apply_op('__lt__', other)

    def __le__(self, other):
        return self._apply_op('__le__', other)

    def __gt__(self, other):
        return self._apply_op('__gt__', other)

    def __ge__(self, other):
        return self._apply_op('__ge__', other)

    def __invert__(self):
        return self._apply_op('__invert__')

    def __neg__(self):
        return self._apply_op('__neg__')

    def __abs__(self):
        return self._apply_op('__abs__')

    def __iter__(self):
        return iter(self.columns)

    def sin(self):
        return self._apply_op('sin')

    def cos(self):
        return self._apply_op('cos')

    def tan(self):
        return self._apply_op('tan')

    def asin(self):
        return self._apply_op('asin')

    def acos(self):
        return self._apply_op('acos')

    def atan(self):
        return self._apply_op('atan')

    def exp(self):
        return self._apply_op('exp')

    def log(self):
        return self._apply_op('log')

    def sqrt(self):
        return self._apply_op('sqrt')

    def iteritems(self):
        """ Iterate over column names and series pairs """
        for k in self:
            yield (k, self[k])

    @property
    def loc(self):
        """
        Returns a label-based indexer for row-slicing and column selection.

        Examples
        --------
        >>> df = DataFrame([('a', list(range(20))),
        ...                 ('b', list(range(20))),
        ...                 ('c', list(range(20)))])

        Get the row by index label from 'a' and 'b' columns

        >>> df.loc[0, ['a', 'b']]
        a    0
        b    0

        Get rows from index 2 to index 5 from 'a' and 'b' columns.

        >>> df.loc[2:5, ['a', 'b']]
           a  b
        2  2  2
        3  3  3
        4  4  4
        5  5  5

        Get the every 3rd rows from index 2 to 10 from 'a' and 'b'

        >>> df.loc[2:10:3, ['a', 'b']]
            a    b
        2   2    2
        5   5    5
        8   8    8
        """
        return Loc(self)

    @property
    def iloc(self):
        """
        Returns a  integer-location based indexer for selection by position.

        Examples
        --------
        >>> df = DataFrame([('a', list(range(20))),
        ...                 ('b', list(range(20))),
        ...                 ('c', list(range(20)))])
        >>> df.iloc[1]  # get the row from index 1st
        a    1
        b    1
        c    1
        >>> df.iloc[[0, 2, 9, 18]]  # get the rows from indices 0,2,9 and 18.
              a    b    c
         0    0    0    0
         2    2    2    2
         9    9    9    9
        18   18   18   18
        >>> df.iloc[3:10:2]  # get the rows using slice indices
             a    b    c
        3    3    3    3
        5    5    5    5
        7    7    7    7
        9    9    9    9
        """
        return Iloc(self)

    @property
    def columns(self):
        """Returns a tuple of columns
        """
        if hasattr(self, 'multi_cols'):
            return self.multi_cols
        else:
            return pd.Index(self._cols)

    @columns.setter
    def columns(self, columns):
        if isinstance(columns, Index):
            if len(columns) != len(self.columns):
                msg = f'Length mismatch: Expected axis has {len(self.columns)} elements, new values have {len(columns)} elements'  # noqa: E501
                raise ValueError(msg)
            """
            new_names = []
            for idx, name in enumerate(columns):
                new_names.append(name)
            self._rename_columns(new_names)
            """
            self.multi_cols = columns
        else:
            if hasattr(self, 'multi_cols'):
                delattr(self, 'multi_cols')
            self._rename_columns(columns)

    def _rename_columns(self, new_names):
        old_cols = list(self._cols.keys())
        l_old_cols = len(old_cols)
        l_new_cols = len(new_names)
        if l_new_cols != l_old_cols:
            msg = f'Length of new column names: {l_new_cols} does not ' \
                  'match length of previous column names: {l_old_cols}'
            raise ValueError(msg)

        mapper = dict(zip(old_cols, new_names))
        self.rename(mapper=mapper, inplace=True)

    @property
    def index(self):
        """Returns the index of the DataFrame
        """
        return self._index

    @index.setter
    def index(self, _index):
        if isinstance(_index, cudf.dataframe.multiindex.MultiIndex):
            if len(_index) != len(self[self.columns[0]]):
                msg = f'Length mismatch: Expected axis has {len(self[self.columns[0]])} elements, new values have {len(_index)} elements'  # noqa: E501
                raise ValueError(msg)
            self._index = _index
            for k in self.columns:
                self[k].index = _index
            return

        new_length = len(_index)
        old_length = len(self._index)

        if new_length != old_length:
            msg = f'Length mismatch: Expected index has {old_length} elements, new values have {new_length} elements'  # noqa: E501
            raise ValueError(msg)

        # try to build an index from generic _index
        idx = as_index(_index)
        self._index = idx
        for k in self.columns:
            self[k] = self[k].set_index(idx)

    def set_index(self, index):
        """Return a new DataFrame with a new index

        Parameters
        ----------
        index : Index, Series-convertible, or str
            Index : the new index.
            Series-convertible : values for the new index.
            str : name of column to be used as series
        """
        # When index is a column name
        if isinstance(index, str):
            df = self.copy(deep=False)
            df._drop_column(index)
            return df.set_index(self[index])
        # Otherwise
        else:
            index = index if isinstance(index, Index) else as_index(index)
            df = DataFrame()
            df._index = index
            for k in self.columns:
                df[k] = self[k].set_index(index)
            return df

    def reset_index(self, drop=False):
        if not drop:
            name = self.index.name or 'index'
            out = DataFrame()
            out[name] = self.index
            for c in self.columns:
                out[c] = self[c]
        else:
            out = self
        return out.set_index(RangeIndex(len(self)))

    def take(self, positions, ignore_index=False):
        out = DataFrame()
        for col in self.columns:
            out[col] = self[col].take(positions, ignore_index=ignore_index)
        return out

    def copy(self, deep=True):
        """
        Returns a copy of this dataframe

        Parameters
        ----------
        deep: bool
           Make a full copy of Series columns and Index at the GPU level, or
           create a new allocation with references.
        """
        df = DataFrame()
        df._size = self._size
        if deep:
            df._index = self._index.copy(deep)
            for k in self._cols:
                df._cols[k] = self._cols[k].copy(deep)
        else:
            df._index = self._index
            for k in self._cols:
                df._cols[k] = self._cols[k]
        return df

    def __copy__(self):
        return self.copy(deep=True)

    def __deepcopy__(self, memo={}):
        """
        Parameters
        ----------
        memo, default None
            Standard signature. Unused
        """
        if memo is None:
            memo = {}
        return self.copy(deep=True)

    def _sanitize_columns(self, series):
        """Sanitize pre-appended
           col values
        """
        if not isinstance(series, Series):
            series = Series(series)

        if len(self) == 0 and len(self.columns) > 0 and len(series) > 0:
            ind = series.index
            dtype = np.float64
            if self[next(iter(self._cols))].dtype == np.dtype("object"):
                dtype = np.dtype("object")
            arr = rmm.device_array(shape=len(ind), dtype=dtype)
            size = utils.calc_chunk_size(arr.size, utils.mask_bitsize)
            mask = cudautils.zeros(size, dtype=utils.mask_dtype)
            val = Series.from_masked_array(arr, mask, null_count=len(ind))
            for name in self._cols:
                self._cols[name] = val
            self._index = series.index
            self._size = len(series)

    def _sanitize_values(self, series, SCALAR):
        """Sanitize col values before
           being added
        """
        if SCALAR:
            col = series
        if not isinstance(series, Series):
            series = Series(series)
        index = self._index
        sind = series.index
        if len(self) > 0 and len(series) == 1 and SCALAR:
            if series.dtype == np.dtype("object"):
                gather_map = cudautils.zeros(len(index), 'int32')
                return series[gather_map]
            else:
                arr = rmm.device_array(shape=len(index), dtype=series.dtype)
                cudautils.gpu_fill_value.forall(arr.size)(arr, col)
                return Series(arr)
        elif len(self) > 0 and len(sind) != len(index):
            raise ValueError('Length of values does not match index length')
        return series

    def _prepare_series_for_add(self, col, forceindex=False):
        """Prepare a series to be added to the DataFrame.

        Parameters
        ----------
        col : Series, array-like
            Values to be added.

        Returns
        -------
        The prepared Series object.
        """
        # Check if the input is scalar before converting to a series
        # This won't handle 0 dimensional arrays which should be okay
        SCALAR = np.isscalar(col)
        series = Series(col) if not SCALAR else col
        self._sanitize_columns(series)
        series = self._sanitize_values(series, SCALAR)

        empty_index = len(self._index) == 0
        if forceindex or empty_index or self._index.equals(series.index):
            if empty_index:
                self._index = series.index
            self._size = len(series)
            return series
        else:
            return series.set_index(self._index)

    def add_column(self, name, data, forceindex=False):
        """Add a column

        Parameters
        ----------
        name : str
            Name of column to be added.
        data : Series, array-like
            Values to be added.
        """

        if name in self._cols:
            raise NameError('duplicated column name {!r}'.format(name))

        if isinstance(data, GeneratorType):
            data = Series(data)
        series = self._prepare_series_for_add(data, forceindex=forceindex)
        series.name = name
        self._cols[name] = series

    def drop(self, labels, axis=None):
        """Drop column(s)

        Parameters
        ----------
        labels : str or sequence of strings
            Name of column(s) to be dropped.

        Returns
        -------
        A dataframe without dropped column(s)

        Examples
        --------
        >>> import cudf
        >>> df = cudf.DataFrame()
        >>> df['key'] = [0, 1, 2, 3, 4]
        >>> df['val'] = [float(i + 10) for i in range(5)]
        >>> df_new = df.drop('val')
        >>> print(df)
           key   val
        0    0  10.0
        1    1  11.0
        2    2  12.0
        3    3  13.0
        4    4  14.0
        >>> print(df_new)
           key
        0    0
        1    1
        2    2
        3    3
        4    4
        """
        if axis == 0:
            raise NotImplementedError("Can only drop columns, not rows")

        columns = [labels] if isinstance(
                labels, (str, numbers.Number)) else list(labels)
        outdf = self.copy()
        for c in columns:
            outdf._drop_column(c)
        return outdf

    def drop_column(self, name):
        """Drop a column by *name*
        """
        warnings.warn(
                'The drop_column method is deprecated. '
                'Use the drop method instead.',
                DeprecationWarning
            )
        self._drop_column(name)

    def _drop_column(self, name):
        """Drop a column by *name*
        """
        if name not in self._cols:
            raise NameError('column {!r} does not exist'.format(name))
        del self._cols[name]

    def pop(self, item):
        """Return a column and drop it from the DataFrame.
        """
        popped = self[item]
        del self[item]
        return popped

    def rename(self, mapper=None, columns=None, copy=True, inplace=False):
        """
        Alter column labels.

        Function / dict values must be unique (1-to-1). Labels not contained in
        a dict / Series will be left as-is. Extra labels listed don’t throw an
        error.

        Parameters
        ----------
        mapper, columns : dict-like or function, optional
            dict-like or functions transformations to apply to
            the column axis' values.
        copy : boolean, default True
            Also copy underlying data
        inplace: boolean, default False
            Retrun new DataFrame.  If True, assign columns without copy

        Returns
        -------
        DataFrame

        Notes
        -----
        Difference from pandas:
          * Support axis='columns' only.
          * Not supporting: index, level
        """
        # Pandas defaults to using columns over mapper
        if columns:
            mapper = columns

        out = DataFrame()
        out = out.set_index(self.index)

        if isinstance(mapper, Mapping):
            for column in self.columns:
                if column in mapper:
                    out[mapper[column]] = self[column]
                else:
                    out[column] = self[column]
        elif callable(mapper):
            for column in self.columns:
                out[mapper(column)] = self[column]

        if inplace:
            self._cols = out._cols
        else:
            return out.copy(deep=copy)

    @classmethod
    def _concat(cls, objs, axis=0, ignore_index=False):
        nvtx_range_push("CUDF_CONCAT", "orange")
        if len(set(frozenset(o.columns) for o in objs)) != 1:
            what = set(frozenset(o.columns) for o in objs)
            raise ValueError('columns mismatch: {}'.format(what))

        objs = [o for o in objs]
        if ignore_index:
            index = RangeIndex(sum(map(len, objs)))
        else:
            index = Index._concat([o.index for o in objs])
        data = [(c, Series._concat([o[c] for o in objs], index=index))
                for c in objs[0].columns]
        out = cls(data)
        out._index = index
        nvtx_range_pop()
        return out

    def as_gpu_matrix(self, columns=None, order='F'):
        """Convert to a matrix in device memory.

        Parameters
        ----------
        columns : sequence of str
            List of a column names to be extracted.  The order is preserved.
            If None is specified, all columns are used.
        order : 'F' or 'C'
            Optional argument to determine whether to return a column major
            (Fortran) matrix or a row major (C) matrix.

        Returns
        -------
        A (nrow x ncol) numpy ndarray in "F" order.
        """
        if columns is None:
            columns = self.columns

        cols = [self._cols[k] for k in columns]
        ncol = len(cols)
        nrow = len(self)
        if ncol < 1:
            raise ValueError("require at least 1 column")
        if nrow < 1:
            raise ValueError("require at least 1 row")
        dtype = cols[0].dtype
        if any(dtype != c.dtype for c in cols):
            raise ValueError('all columns must have the same dtype')
        for k, c in self._cols.items():
            if c.null_count > 0:
                errmsg = ("column {!r} has null values. "
                          "hint: use .fillna() to replace null values")
                raise ValueError(errmsg.format(k))

        if order == 'F':
            matrix = rmm.device_array(shape=(nrow, ncol), dtype=dtype,
                                      order=order)
            for colidx, inpcol in enumerate(cols):
                dense = inpcol.to_gpu_array(fillna='pandas')
                matrix[:, colidx].copy_to_device(dense)
        elif order == 'C':
            matrix = cudautils.row_matrix(cols, nrow, ncol, dtype)
        else:
            errmsg = ("order parameter should be 'C' for row major or 'F' for"
                      "column major GPU matrix")
            raise ValueError(errmsg.format(k))
        return matrix

    def as_matrix(self, columns=None):
        """Convert to a matrix in host memory.

        Parameters
        ----------
        columns : sequence of str
            List of a column names to be extracted.  The order is preserved.
            If None is specified, all columns are used.

        Returns
        -------
        A (nrow x ncol) numpy ndarray in "F" order.
        """
        return self.as_gpu_matrix(columns=columns).copy_to_host()

    def one_hot_encoding(self, column, prefix, cats, prefix_sep='_',
                         dtype='float64'):
        """
        Expand a column with one-hot-encoding.

        Parameters
        ----------

        column : str
            the source column with binary encoding for the data.
        prefix : str
            the new column name prefix.
        cats : sequence of ints
            the sequence of categories as integers.
        prefix_sep : str
            the separator between the prefix and the category.
        dtype :
            the dtype for the outputs; defaults to float64.

        Returns
        -------

        a new dataframe with new columns append for each category.

        Examples
        --------
        >>> import pandas as pd
        >>> import cudf
        >>> pet_owner = [1, 2, 3, 4, 5]
        >>> pet_type = ['fish', 'dog', 'fish', 'bird', 'fish']
        >>> df = pd.DataFrame({'pet_owner': pet_owner, 'pet_type': pet_type})
        >>> df.pet_type = df.pet_type.astype('category')

        Create a column with numerically encoded category values

        >>> df['pet_codes'] = df.pet_type.cat.codes
        >>> gdf = cudf.from_pandas(df)

        Create the list of category codes to use in the encoding

        >>> codes = gdf.pet_codes.unique()
        >>> gdf.one_hot_encoding('pet_codes', 'pet_dummy', codes).head()
          pet_owner  pet_type  pet_codes  pet_dummy_0  pet_dummy_1  pet_dummy_2
        0         1      fish          2          0.0          0.0          1.0
        1         2       dog          1          0.0          1.0          0.0
        2         3      fish          2          0.0          0.0          1.0
        3         4      bird          0          1.0          0.0          0.0
        4         5      fish          2          0.0          0.0          1.0
        """
        newnames = [prefix_sep.join([prefix, str(cat)]) for cat in cats]
        newcols = self[column].one_hot_encoding(cats=cats, dtype=dtype)
        outdf = self.copy()
        for name, col in zip(newnames, newcols):
            outdf.add_column(name, col)
        return outdf

    def label_encoding(self, column, prefix, cats, prefix_sep='_', dtype=None,
                       na_sentinel=-1):
        """Encode labels in a column with label encoding.

        Parameters
        ----------
        column : str
            the source column with binary encoding for the data.
        prefix : str
            the new column name prefix.
        cats : sequence of ints
            the sequence of categories as integers.
        prefix_sep : str
            the separator between the prefix and the category.
        dtype :
            the dtype for the outputs; see Series.label_encoding
        na_sentinel : number
            Value to indicate missing category.
        Returns
        -------
        a new dataframe with a new column append for the coded values.
        """

        newname = prefix_sep.join([prefix, 'labels'])
        newcol = self[column].label_encoding(cats=cats, dtype=dtype,
                                             na_sentinel=na_sentinel)
        outdf = self.copy()
        outdf.add_column(newname, newcol)

        return outdf

    def _sort_by(self, sorted_indices):
        df = DataFrame()
        # Perform out = data[index] for all columns
        for k in self.columns:
            df[k] = self[k].take(sorted_indices.to_gpu_array())
        return df

    def argsort(self, ascending=True, na_position='last'):
        cols = [series._column for series in self._cols.values()]
        return get_sorted_inds(cols, ascending=ascending,
                               na_position=na_position)

    def sort_index(self, ascending=True):
        """Sort by the index
        """
        return self._sort_by(self.index.argsort(ascending=ascending))

    def sort_values(self, by, ascending=True, na_position='last'):
        """

        Sort by the values row-wise.

        Parameters
        ----------
        by : str or list of str
            Name or list of names to sort by.
        ascending : bool or list of bool, default True
            Sort ascending vs. descending. Specify list for multiple sort
            orders. If this is a list of bools, must match the length of the
            by.
        na_position : {‘first’, ‘last’}, default ‘last’
            'first' puts nulls at the beginning, 'last' puts nulls at the end
        Returns
        -------
        sorted_obj : cuDF DataFrame

        Notes
        -----
        Difference from pandas:
          * Support axis='index' only.
          * Not supporting: inplace, kind

        Examples
        --------
        >>> import cudf
        >>> a = ('a', [0, 1, 2])
        >>> b = ('b', [-3, 2, 0])
        >>> df = cudf.DataFrame([a, b])
        >>> print(df.sort_values('b'))
           a  b
        0  0 -3
        2  2  0
        1  1  2
        """
        # argsort the `by` column
        return self._sort_by(self[by].argsort(
            ascending=ascending,
            na_position=na_position)
        )

    def nlargest(self, n, columns, keep='first'):
        """Get the rows of the DataFrame sorted by the n largest value of *columns*

        Notes
        -----
        Difference from pandas:
        * Only a single column is supported in *columns*
        """
        return self._n_largest_or_smallest('nlargest', n, columns, keep)

    def nsmallest(self, n, columns, keep='first'):
        """Get the rows of the DataFrame sorted by the n smallest value of *columns*

        Difference from pandas:
        * Only a single column is supported in *columns*
        """
        return self._n_largest_or_smallest('nsmallest', n, columns, keep)

    def _n_largest_or_smallest(self, method, n, columns, keep):
        # Get column to operate on
        if not isinstance(columns, str):
            [column] = columns
        else:
            column = columns
        if not (0 <= n < len(self)):
            raise ValueError("n out-of-bound")
        col = self[column].reset_index(drop=True)
        # Operate
        sorted_series = getattr(col, method)(n=n, keep=keep)
        df = DataFrame()
        new_positions = sorted_series.index.gpu_values
        for k in self.columns:
            if k == column:
                df[k] = sorted_series
            else:
                df[k] = self[k].reset_index(drop=True).take(new_positions)
        return df.set_index(self.index.take(new_positions))

    def transpose(self):
        """Transpose index and columns.

        Returns
        -------
        a new (ncol x nrow) dataframe. self is (nrow x ncol)

        Notes
        -----
        Difference from pandas:
        Not supporting *copy* because default and only behaviour is copy=True
        """
        from cudf.bindings.transpose import transpose as cpp_tranpose
        return cpp_tranpose(self)

    @property
    def T(self):
        return self.transpose()

    def melt(self, **kwargs):
        """Unpivots a DataFrame from wide format to long format,
        optionally leaving identifier variables set.

        Parameters
        ----------
        frame : DataFrame
        id_vars : tuple, list, or ndarray, optional
            Column(s) to use as identifier variables.
            default: None
        value_vars : tuple, list, or ndarray, optional
            Column(s) to unpivot.
            default: all columns that are not set as `id_vars`.
        var_name : scalar
            Name to use for the `variable` column.
            default: frame.columns.name or 'variable'
        value_name : str
            Name to use for the `value` column.
            default: 'value'

        Returns
        -------
        out : DataFrame
            Melted result
        """
        from cudf.reshape.general import melt
        return melt(self, **kwargs)

    def merge(self, right, on=None, how='inner', left_on=None, right_on=None,
              left_index=False, right_index=False, lsuffix=None, rsuffix=None,
              type="", method='hash', indicator=False, suffixes=('_x', '_y')):
        """Merge GPU DataFrame objects by performing a database-style join
        operation by columns or indexes.

        Parameters
        ----------
        right : DataFrame
        on : label or list; defaults to None
            Column or index level names to join on. These must be found in
            both DataFrames.

            If on is None and not merging on indexes then
            this defaults to the intersection of the columns
            in both DataFrames.
        left_on : label or list, or array-like
            Column or index level names to join on in the left DataFrame.
            Can also be an array or list of arrays of the length of the
            left DataFrame. These arrays are treated as if they are columns.
        right_on : label or list, or array-like
            Column or index level names to join on in the right DataFrame.
            Can also be an array or list of arrays of the length of the
            right DataFrame. These arrays are treated as if they are columns.
        left_index : bool, default False
            Use the index from the left DataFrame as the join key(s).
        right_index : bool, default False
            Use the index from the right DataFrame as the join key.
        how : str, defaults to 'left'
            Only accepts 'left'
            left: use only keys from left frame, similar to
            a SQL left outer join; preserve key order
        suffixes: Tuple[str, str], defaults to ('_x', '_y')
            Suffixes applied to overlapping column names on the left and right
            sides
        type : str, defaults to 'hash'

        Returns
        -------
        merged : DataFrame

        Examples
        --------
        >>> import cudf
        >>> df_a = cudf.DataFrame()
        >>> df_a['key'] = [0, 1, 2, 3, 4]
        >>> df_a['vals_a'] = [float(i + 10) for i in range(5)]
        >>> df_b = cudf.DataFrame()
        >>> df_b['key'] = [1, 2, 4]
        >>> df_b['vals_b'] = [float(i+10) for i in range(3)]
        >>> df_merged = df_a.merge(df_b, on=['key'], how='left')
        >>> df_merged.sort_values('key')  # doctest: +SKIP
           key  vals_a  vals_b
        3    0    10.0
        0    1    11.0    10.0
        1    2    12.0    11.0
        4    3    13.0
        2    4    14.0    12.0
        """
        import nvstrings
        nvtx_range_push("CUDF_JOIN", "blue")
        if indicator:
            raise NotImplementedError(
                "Only indicator=False is currently supported"
            )

        if lsuffix or rsuffix:
            raise ValueError(
                "The lsuffix and rsuffix keywords have been replaced with the "
                "``suffixes=`` keyword.  "
                "Please provide the following instead: \n\n"
                "    suffixes=('%s', '%s')" %
                (lsuffix or '_x', rsuffix or '_y')
            )
        else:
            lsuffix, rsuffix = suffixes

        if left_on and right_on and left_on != right_on:
            raise NotImplementedError("left_on='x', right_on='y' not supported"
                                      "in CUDF at this time.")

        lhs = self.copy(deep=False)
        rhs = right.copy(deep=False)
        if on:
            on = copy(on)
        if left_on:
            left_on = copy(left_on)
        if right_on:
            right_on = copy(right_on)

        # Early termination Error checking
        if type != "":
            warnings.warn(
                'type="' + type + '" parameter is deprecated.'
                'Use method="' + type + '" instead.',
                DeprecationWarning
            )
            method = type
        if how not in ['left', 'inner', 'outer']:
            raise NotImplementedError('{!r} merge not supported yet'
                                      .format(how))
        same_names = set(lhs.columns) & set(rhs.columns)
        if same_names and not (lsuffix or rsuffix):
            raise ValueError('there are overlapping columns but '
                             'lsuffix and rsuffix are not defined')

        def fix_name(name, suffix):
            if name in same_names:
                return "{}{}".format(name, suffix)
            return name

        if left_index and right_index:
            on = lhs.LEFT_RIGHT_INDEX_NAME
            lhs[on] = lhs.index
            rhs[on] = rhs.index
        if on is None and left_on is None and right_on is None:
            on = list(same_names)
            if len(on) == 0:
                raise ValueError('No common columns to perform merge on')

        # Essential parameters
        if on:
            on = [on] if isinstance(on, str) else list(on)
        if left_on:
            left_on = [left_on] if isinstance(left_on, str) else list(left_on)
        if right_on:
            right_on = ([right_on] if isinstance(right_on, str)
                        else list(right_on))

        # Pandas inconsistency warning
        if len(lhs) == 0 and len(lhs.columns) > len(rhs.columns) and\
                set(rhs.columns).intersection(lhs.columns):
            logging.warning(
                    "Pandas and CUDF column ordering may not match for "
                    "DataFrames with 0 rows."
                    )

        # Column prep - this should be simplified
        col_cats = {}

        for name in left_on or []:
            if pd.api.types.is_categorical_dtype(lhs[name]):
                lcats = lhs[name].cat.categories
                rcats = rhs[name].cat.categories
                if how == 'rhs':
                    cats = rcats
                    lhs[name] = (lhs[name].cat._set_categories(cats)
                                 .fillna(-1))
                elif how in ['inner', 'outer']:
                    # Do the join using the union of categories from both side.
                    # Adjust for inner joins afterwards
                    cats = sorted(set(lcats) | set(rcats))
                    lhs[name] = (lhs[name].cat._set_categories(cats)
                                 .fillna(-1))
                    lhs[name] = lhs[name]._column.as_numerical
                    rhs[name] = (rhs[name].cat._set_categories(cats)
                                 .fillna(-1))
                    rhs[name] = rhs[name]._column.as_numerical
                col_cats[name] = cats
        for name in right_on or []:
            if pd.api.types.is_categorical_dtype(rhs[name]):
                lcats = lhs[name].cat.categories
                rcats = rhs[name].cat.categories
                if how == 'left':
                    cats = lcats
                    rhs[name] = (rhs[name].cat._set_categories(cats)
                                 .fillna(-1))
                elif how in ['inner', 'outer']:
                    # Do the join using the union of categories from both side.
                    # Adjust for inner joins afterwards
                    cats = sorted(set(lcats) | set(rcats))
                    lhs[name] = (lhs[name].cat._set_categories(cats)
                                 .fillna(-1))
                    lhs[name] = lhs[name]._column.as_numerical
                    rhs[name] = (rhs[name].cat._set_categories(cats)
                                 .fillna(-1))
                    rhs[name] = rhs[name]._column.as_numerical
                col_cats[name] = cats
        for name, col in lhs._cols.items():
            if pd.api.types.is_categorical_dtype(col) and name not in on:
                f_n = fix_name(name, lsuffix)
                col_cats[f_n] = lhs[name].cat.categories
        for name, col in rhs._cols.items():
            if pd.api.types.is_categorical_dtype(col) and name not in on:
                f_n = fix_name(name, rsuffix)
                col_cats[f_n] = rhs[name].cat.categories

        if left_index and right_on:
            lhs[right_on[0]] = lhs.index
            left_on = right_on
        elif right_index and left_on:
            rhs[left_on[0]] = rhs.index
            right_on = left_on

        if on:
            left_on = on
            right_on = on

        # Compute merge
        cols, valids = cpp_join.join(lhs._cols, rhs._cols, left_on, right_on,
                                     how, method=method)

        # Output conversion - take cols and valids from `cpp_join` and
        # combine into a DataFrame()
        df = DataFrame()

        # Columns are returned in order on - left - rhs from libgdf
        # In order to mirror pandas, reconstruct our df using the
        # columns from `left` and the data from `cpp_join`. The final order
        # is left columns, followed by non-join-key rhs columns.
        on_count = 0
        on = list(set(right_on + left_on))
        # gap spaces between left and `on` for result from `cpp_join`
        gap = len(lhs.columns) - len(on)
        for idc, name in enumerate(lhs.columns):
            if name in on:
                # on columns returned first from `cpp_join`
                for idx in range(len(on)):
                    if on[idx] == name:
                        on_idx = idx + gap
                        on_count = on_count + 1
                        key = on[idx]
                        categories = col_cats[key] if key in col_cats.keys()\
                            else None
                        if isinstance(cols[on_idx], nvstrings.nvstrings):
                            df[key] = cols[on_idx]
                        else:
                            mask = None
                            if valids[on_idx] is not None:
                                mask = Buffer(valids[on_idx])
                            df[key] = columnops.build_column(
                                    Buffer(cols[on_idx]),
                                    dtype=cols[on_idx].dtype,
                                    mask=mask,
                                    categories=categories,
                            )
            else:  # not an `on`-column, `cpp_join` returns these after `on`
                # but they need to be added to the result before `on` columns.
                # on_count corrects gap for non-`on` columns
                left_column_idx = idc - on_count
                left_name = fix_name(name, lsuffix)
                categories = col_cats[left_name] if left_name in\
                    col_cats.keys() else None
                if isinstance(cols[left_column_idx], nvstrings.nvstrings):
                    df[left_name] = cols[left_column_idx]
                else:
                    mask = None
                    if valids[left_column_idx] is not None:
                        mask = Buffer(valids[left_column_idx])
                    df[left_name] = columnops.build_column(
                            Buffer(cols[left_column_idx]),
                            dtype=cols[left_column_idx].dtype,
                            mask=mask,
                            categories=categories,
                    )
        rhs_column_idx = len(lhs.columns)
        for name in rhs.columns:
            if name not in on:
                # now copy the columns from `rhs` that were not in `on`
                rhs_name = fix_name(name, rsuffix)
                categories = col_cats[rhs_name] if rhs_name in\
                    col_cats.keys() else None
                if isinstance(cols[rhs_column_idx], nvstrings.nvstrings):
                    df[rhs_name] = cols[rhs_column_idx]
                else:
                    mask = None
                    if valids[rhs_column_idx] is not None:
                        mask = Buffer(valids[rhs_column_idx])
                    df[rhs_name] = columnops.build_column(
                            Buffer(cols[rhs_column_idx]),
                            dtype=cols[rhs_column_idx].dtype,
                            mask=mask,
                            categories=categories,
                    )
                rhs_column_idx = rhs_column_idx + 1

        if left_index and right_index:
            df = df.drop(lhs.LEFT_RIGHT_INDEX_NAME)
            df = df.set_index(lhs.index[df.index.gpu_values])
        elif right_index and left_on:
            new_index = Series(lhs.index,
                               index=RangeIndex(0, len(lhs[left_on[0]])))
            indexed = lhs[left_on[0]][df[left_on[0]]-1]
            new_index = new_index[indexed-1]
            df.index = new_index
        elif left_index and right_on:
            new_index = Series(rhs.index,
                               index=RangeIndex(0, len(rhs[right_on[0]])))
            indexed = rhs[right_on[0]][df[right_on[0]]-1]
            new_index = new_index[indexed-1]
            df.index = new_index

        nvtx_range_pop()

        return df

    def join(self, other, on=None, how='left', lsuffix='', rsuffix='',
             sort=False, type="", method='hash'):
        """Join columns with other DataFrame on index or on a key column.

        Parameters
        ----------
        other : DataFrame
        how : str
            Only accepts "left", "right", "inner", "outer"
        lsuffix, rsuffix : str
            The suffices to add to the left (*lsuffix*) and right (*rsuffix*)
            column names when avoiding conflicts.
        sort : bool
            Set to True to ensure sorted ordering.

        Returns
        -------
        joined : DataFrame

        Notes
        -----
        Difference from pandas:

        - *other* must be a single DataFrame for now.
        - *on* is not supported yet due to lack of multi-index support.
        """

        nvtx_range_push("CUDF_JOIN", "blue")

        # Outer joins still use the old implementation
        if type != "":
            warnings.warn(
                'type="' + type + '" parameter is deprecated.'
                'Use method="' + type + '" instead.',
                DeprecationWarning
            )
            method = type

        if how not in ['left', 'right', 'inner', 'outer']:
            raise NotImplementedError('unsupported {!r} join'.format(how))

        if how == 'right':
            # libgdf doesn't support right join directly, we will swap the
            # dfs and use left join
            return other.join(self, other, how='left', lsuffix=rsuffix,
                              rsuffix=lsuffix, sort=sort, method='hash')

        same_names = set(self.columns) & set(other.columns)
        if same_names and not (lsuffix or rsuffix):
            raise ValueError('there are overlapping columns but '
                             'lsuffix and rsuffix are not defined')

        lhs = DataFrame()
        rhs = DataFrame()

        # Creating unique column name to use libgdf join
        idx_col_name = str(random.randint(2**29, 2**31))

        while idx_col_name in self.columns or idx_col_name in other.columns:
            idx_col_name = str(random.randint(2**29, 2**31))

        lhs[idx_col_name] = Series(self.index.as_column()).set_index(self
                                                                     .index)
        rhs[idx_col_name] = Series(other.index.as_column()).set_index(other
                                                                      .index)

        for name in self.columns:
            lhs[name] = self[name]

        for name in other.columns:
            rhs[name] = other[name]

        lhs = lhs.reset_index(drop=True)
        rhs = rhs.reset_index(drop=True)

        cat_join = False

        if pd.api.types.is_categorical_dtype(lhs[idx_col_name]):
            cat_join = True
            lcats = lhs[idx_col_name].cat.categories
            rcats = rhs[idx_col_name].cat.categories
            if how == 'left':
                cats = lcats
                rhs[idx_col_name] = (rhs[idx_col_name].cat
                                                      ._set_categories(cats)
                                                      .fillna(-1))
            elif how == 'right':
                cats = rcats
                lhs[idx_col_name] = (lhs[idx_col_name].cat
                                                      ._set_categories(cats)
                                                      .fillna(-1))
            elif how in ['inner', 'outer']:
                cats = sorted(set(lcats) | set(rcats))

                lhs[idx_col_name] = (lhs[idx_col_name].cat
                                                      ._set_categories(cats)
                                                      .fillna(-1))
                lhs[idx_col_name] = lhs[idx_col_name]._column.as_numerical

                rhs[idx_col_name] = (rhs[idx_col_name].cat
                                                      ._set_categories(cats)
                                                      .fillna(-1))
                rhs[idx_col_name] = rhs[idx_col_name]._column.as_numerical

        if lsuffix == '':
            lsuffix = 'l'
        if rsuffix == '':
            rsuffix = 'r'

        df = lhs.merge(rhs, on=[idx_col_name], how=how,
                       suffixes=(lsuffix, rsuffix), method=method)

        if cat_join:
            df[idx_col_name] = CategoricalColumn(data=df[idx_col_name].data,
                                                 categories=cats,
                                                 ordered=False)

        df = df.set_index(idx_col_name)

        if sort and len(df):
            return df.sort_index()

        return df

    def groupby(self, by=None, sort=False, as_index=True, method="hash",
                level=None):
        """Groupby

        Parameters
        ----------
        by : list-of-str or str
            Column name(s) to form that groups by.
        sort : bool
            Force sorting group keys.
            Depends on the underlying algorithm.
        as_index : bool; defaults to False
            Must be False.  Provided to be API compatible with pandas.
            The keys are always left as regular columns in the result.
        method : str, optional
            A string indicating the method to use to perform the group by.
            Valid values are "hash" or "cudf".
            "cudf" method may be deprecated in the future, but is currently
            the only method supporting group UDFs via the `apply` function.

        Returns
        -------
        The groupby object

        Notes
        -----
        Unlike pandas, this groupby operation behaves like a SQL groupby.
        No empty rows are returned.  (For categorical keys, pandas returns
        rows for all categories even if they are no corresponding values.)

        Only a minimal number of operations is implemented so far.

        - Only *by* argument is supported.
        - Since we don't support multiindex, the *by* columns are stored
          as regular columns.
        """

        if by is None and level is None:
            raise TypeError('groupby() requires either by or level to be'
                            'specified.')
        if (method == "cudf"):
            from cudf.groupby.legacy_groupby import Groupby
            if as_index:
                warnings.warn(
                    'as_index==True not supported due to the lack of '
                    'multi-index with legacy groupby function. Use hash '
                    'method for multi-index'
                )
            result = Groupby(self, by=by)
            return result
        else:
            from cudf.groupby.groupby import Groupby

            nvtx_range_push("CUDF_GROUPBY", "purple")
            # The matching `pop` for this range is inside LibGdfGroupby
            # __apply_agg
            result = Groupby(self, by=by, method=method, as_index=as_index,
                             level=level)
            return result

    def query(self, expr, local_dict={}):
        """
        Query with a boolean expression using Numba to compile a GPU kernel.

        See pandas.DataFrame.query.

        Parameters
        ----------

        expr : str
            A boolean expression. Names in expression refer to columns.

            Names starting with `@` refer to Python variables

        local_dict : dict
            Containing the local variable to be used in query.

        Returns
        -------

        filtered :  DataFrame

        Examples
        --------
        >>> import cudf
        >>> a = ('a', [1, 2, 2])
        >>> b = ('b', [3, 4, 5])
        >>> df = cudf.DataFrame([a, b])
        >>> expr = "(a == 2 and b == 4) or (b == 3)"
        >>> print(df.query(expr))
           a  b
        0  1  3
        1  2  4

        DateTime conditionals:

        >>> import numpy as np
        >>> import datetime
        >>> df = cudf.DataFrame()
        >>> data = np.array(['2018-10-07', '2018-10-08'], dtype='datetime64')
        >>> df['datetimes'] = data
        >>> search_date = datetime.datetime.strptime('2018-10-08', '%Y-%m-%d')
        >>> print(df.query('datetimes==@search_date'))
                        datetimes
        1 2018-10-08T00:00:00.000

        Using local_dict:

        >>> import numpy as np
        >>> import datetime
        >>> df = cudf.DataFrame()
        >>> data = np.array(['2018-10-07', '2018-10-08'], dtype='datetime64')
        >>> df['datetimes'] = data
        >>> search_date2 = datetime.datetime.strptime('2018-10-08', '%Y-%m-%d')
        >>> print(df.query('datetimes==@search_date',
        >>>         local_dict={'search_date':search_date2}))
                        datetimes
        1 2018-10-08T00:00:00.000
        """
        if not isinstance(local_dict, dict):
            raise TypeError("local_dict type: expected dict but found {!r}"
                            .format(type(local_dict)))

        nvtx_range_push("CUDF_QUERY", "purple")
        # Get calling environment
        callframe = inspect.currentframe().f_back
        callenv = {
            'locals': callframe.f_locals,
            'globals': callframe.f_globals,
            'local_dict': local_dict,
        }
        # Run query
        boolmask = queryutils.query_execute(self, expr, callenv)

        selected = Series(boolmask)
        newdf = DataFrame()
        for col in self.columns:
            newseries = self[col][selected]
            newdf[col] = newseries
        result = newdf
        nvtx_range_pop()
        return result

    @applyutils.doc_apply()
    def apply_rows(self, func, incols, outcols, kwargs, cache_key=None):
        """
        Apply a row-wise user defined function.

        Parameters
        ----------
        {params}

        Examples
        --------
        The user function should loop over the columns and set the output for
        each row. Loop execution order is arbitrary, so each iteration of
        the loop **MUST** be independent of each other.

        When ``func`` is invoked, the array args corresponding to the
        input/output are strided so as to improve GPU parallelism.
        The loop in the function resembles serial code, but executes
        concurrently in multiple threads.

        >>> import cudf
        >>> import numpy as np
        >>> df = cudf.DataFrame()
        >>> nelem = 3
        >>> df['in1'] = np.arange(nelem)
        >>> df['in2'] = np.arange(nelem)
        >>> df['in3'] = np.arange(nelem)

        Define input columns for the kernel

        >>> in1 = df['in1']
        >>> in2 = df['in2']
        >>> in3 = df['in3']
        >>> def kernel(in1, in2, in3, out1, out2, kwarg1, kwarg2):
        ...     for i, (x, y, z) in enumerate(zip(in1, in2, in3)):
        ...         out1[i] = kwarg2 * x - kwarg1 * y
        ...         out2[i] = y - kwarg1 * z

        Call ``.apply_rows`` with the name of the input columns, the name and
        dtype of the output columns, and, optionally, a dict of extra
        arguments.

        >>> df.apply_rows(kernel,
        ...               incols=['in1', 'in2', 'in3'],
        ...               outcols=dict(out1=np.float64, out2=np.float64),
        ...               kwargs=dict(kwarg1=3, kwarg2=4))
           in1  in2  in3 out1 out2
        0    0    0    0  0.0  0.0
        1    1    1    1  1.0 -2.0
        2    2    2    2  2.0 -4.0
        """
        return applyutils.apply_rows(self, func, incols, outcols, kwargs,
                                     cache_key=cache_key)

    @applyutils.doc_applychunks()
    def apply_chunks(self, func, incols, outcols, kwargs={}, chunks=None,
                     tpb=1):
        """
        Transform user-specified chunks using the user-provided function.

        Parameters
        ----------
        {params}
        {params_chunks}

        Examples
        --------

        For ``tpb > 1``, ``func`` is executed by ``tpb`` number of threads
        concurrently.  To access the thread id and count,
        use ``numba.cuda.threadIdx.x`` and ``numba.cuda.blockDim.x``,
        respectively (See `numba CUDA kernel documentation`_).

        .. _numba CUDA kernel documentation:\
        http://numba.pydata.org/numba-doc/latest/cuda/kernels.html

        In the example below, the *kernel* is invoked concurrently on each
        specified chunk. The *kernel* computes the corresponding output
        for the chunk.

        By looping over the range
        ``range(cuda.threadIdx.x, in1.size, cuda.blockDim.x)``, the *kernel*
        function can be used with any *tpb* in a efficient manner.

        >>> from numba import cuda
        >>> @cuda.jit
        ... def kernel(in1, in2, in3, out1):
        ...      for i in range(cuda.threadIdx.x, in1.size, cuda.blockDim.x):
        ...          x = in1[i]
        ...          y = in2[i]
        ...          z = in3[i]
        ...          out1[i] = x * y + z

        See also
        --------
        DataFrame.apply_rows
        """
        if chunks is None:
            raise ValueError('*chunks* must be defined')
        return applyutils.apply_chunks(self, func, incols, outcols, kwargs,
                                       chunks=chunks, tpb=tpb)

    def hash_columns(self, columns=None):
        """Hash the given *columns* and return a new Series

        Parameters
        ----------
        column : sequence of str; optional
            Sequence of column names. If columns is *None* (unspecified),
            all columns in the frame are used.
        """
        from cudf.dataframe import numerical

        if columns is None:
            columns = self.columns

        cols = [self[k]._column for k in columns]
        return Series(numerical.column_hash_values(*cols))

    def partition_by_hash(self, columns, nparts):
        """Partition the dataframe by the hashed value of data in *columns*.

        Parameters
        ----------
        columns : sequence of str
            The names of the columns to be hashed.
            Must have at least one name.
        nparts : int
            Number of output partitions

        Returns
        -------
        partitioned: list of DataFrame
        """
        cols = [col._column for col in self._cols.values()]
        names = list(self._cols.keys())
        key_indices = [names.index(k) for k in columns]
        # Allocate output buffers
        outputs = [col.copy() for col in cols]
        # Call hash_partition
        offsets = cpp_hash.hash_partition(cols, key_indices, nparts, outputs)
        # Re-construct output partitions
        outdf = DataFrame()
        for k, col in zip(self._cols, outputs):
            outdf[k] = col
        # Slice into partition
        return [outdf[s:e] for s, e in zip(offsets, offsets[1:] + [None])]

    def replace(self, to_replace, value):
        """
        Replace values given in *to_replace* with *value*.

        Parameters
        ----------
        to_replace : numeric, str, list-like or dict
            Value(s) to replace.

            * numeric or str:

                - values equal to *to_replace* will be replaced
                  with *value*

            * list of numeric or str:

                - If *value* is also list-like,
                  *to_replace* and *value* must be of same length.

            * dict:

                - Dicts can be used to replace different values in different
                  columns. For example, `{'a': 1, 'z': 2}` specifies that the
                  value 1 in column `a` and the value 2 in column `z` should be
                  replaced with value*.
        value : numeric, str, list-like, or dict
            Value(s) to replace `to_replace` with. If a dict is provided, then
            its keys must match the keys in *to_replace*, and correponding
            values must be compatible (e.g., if they are lists, then they must
            match in length).

        Returns
        -------
        result : DataFrame
            DataFrame after replacement.
        """
        outdf = self.copy()

        if not is_dict_like(to_replace):
            to_replace = dict.fromkeys(self.columns, to_replace)
        if not is_dict_like(value):
            value = dict.fromkeys(self.columns, value)

        for k in to_replace:
            outdf[k] = self[k].replace(to_replace[k], value[k])

        return outdf

    def fillna(self, value, method=None, axis=None, inplace=False, limit=None):
        """Fill null values with ``value``.

        Parameters
        ----------
        value : scalar, Series-like or dict
            Value to use to fill nulls. If Series-like, null values
            are filled with values in corresponding indices.
            A dict can be used to provide different values to fill nulls
            in different columns.

        Returns
        -------
        result : DataFrame
            Copy with nulls filled.

        Examples
        --------
        >>> import cudf
        >>> gdf = cudf.DataFrame({'a': [1, 2, None], 'b': [3, None, 5]})
        >>> gdf.fillna(4).to_pandas()
        a  b
        0  1  3
        1  2  4
        2  4  5
        >>> gdf.fillna({'a': 3, 'b': 4}).to_pandas()
        a  b
        0  1  3
        1  2  4
        2  3  5
        """
        if inplace:
            outdf = {}  # this dict will just hold Nones
        else:
            outdf = self.copy()

        if not is_dict_like(value):
            value = dict.fromkeys(self.columns, value)

        for k in value:
            outdf[k] = self[k].fillna(value[k], method=method, axis=axis,
                                      inplace=inplace, limit=limit)

        if not inplace:
            return outdf

    def describe(self, percentiles=None, include=None, exclude=None):
        """Compute summary statistics of a DataFrame's columns. For numeric
        data, the output includes the minimum, maximum, mean, median,
        standard deviation, and various quantiles. For object data, the output
        includes the count, number of unique values, the most common value, and
        the number of occurrences of the most common value.

        Parameters
        ----------
        percentiles : list-like, optional
            The percentiles used to generate the output summary statistics.
            If None, the default percentiles used are the 25th, 50th and 75th.
            Values should be within the interval [0, 1].

        include: str, list-like, optional
            The dtypes to be included in the output summary statistics. Columns
            of dtypes not included in this list will not be part of the output.
            If include='all', all dtypes are included. Default of None includes
            all numeric columns.

        exclude: str, list-like, optional
            The dtypes to be excluded from the output summary statistics.
            Columns of dtypes included in this list will not be part of the
            output. Default of None excludes no columns.

        Returns
        -------
        output_frame : DataFrame
            Summary statistics of relevant columns in the original dataframe.

        Examples
        --------
        Describing a ``Series`` containing numeric values.
        >>> import cudf
        >>> s = cudf.Series([1, 2, 3, 4, 5, 6, 7, 8, 9, 10])
        >>> print(s.describe())
           stats   values
        0  count     10.0
        1   mean      5.5
        2    std  3.02765
        3    min      1.0
        4    25%      2.5
        5    50%      5.5
        6    75%      7.5
        7    max     10.0

        Describing a ``DataFrame``. By default all numeric fields
        are returned.
        >>> gdf = cudf.DataFrame()
        >>> gdf['a'] = [1,2,3]
        >>> gdf['b'] = [1.0, 2.0, 3.0]
        >>> gdf['c'] = ['x', 'y', 'z']
        >>> gdf['d'] = [1.0, 2.0, 3.0]
        >>> gdf['d'] = gdf['d'].astype('float32')
        >>> print(gdf.describe())
           stats    a    b    d
        0  count  3.0  3.0  3.0
        1   mean  2.0  2.0  2.0
        2    std  1.0  1.0  1.0
        3    min  1.0  1.0  1.0
        4    25%  1.5  1.5  1.5
        5    50%  1.5  1.5  1.5
        6    75%  2.5  2.5  2.5
        7    max  3.0  3.0  3.0

        Using the ``include`` keyword to describe only specific dtypes.
        >>> gdf = cudf.DataFrame()
        >>> gdf['a'] = [1,2,3]
        >>> gdf['b'] = [1.0, 2.0, 3.0]
        >>> gdf['c'] = ['x', 'y', 'z']
        >>> print(gdf.describe(include='int'))
           stats    a
        0  count  3.0
        1   mean  2.0
        2    std  1.0
        3    min  1.0
        4    25%  1.5
        5    50%  1.5
        6    75%  2.5
        7    max  3.0
        """

        def _create_output_frame(data, percentiles=None):
            # hack because we don't support strings in indexes
            columns = data.columns
            out_df = data[columns[0]].describe(percentiles=percentiles)
            for col in columns[1:]:
                out_df[col] = data[col].describe(percentiles=percentiles)[col]

            return out_df

        if not include and not exclude:
            numeric_data = self.select_dtypes(np.number)
            output_frame = _create_output_frame(numeric_data, percentiles)

        elif include == 'all':
            if exclude:
                raise ValueError("Cannot exclude when include='all'.")

            included_data = self.select_dtypes(np.number)
            output_frame = _create_output_frame(included_data, percentiles)
            logging.warning("Describe does not yet include StringColumns or "
                            "DatetimeColumns.")

        else:
            if not include:
                include = np.number

            included_data = self.select_dtypes(include=include,
                                               exclude=exclude)
            if included_data.empty:
                raise ValueError("No data of included types.")
            output_frame = _create_output_frame(included_data, percentiles)

        return output_frame

    def to_pandas(self):
        """
        Convert to a Pandas DataFrame.

        Examples
        --------
        >>> import cudf
        >>> a = ('a', [0, 1, 2])
        >>> b = ('b', [-3, 2, 0])
        >>> df = cudf.DataFrame([a, b])
        >>> type(df.to_pandas())
        <class 'pandas.core.frame.DataFrame'>
        """
        index = self.index.to_pandas()
        out = pd.DataFrame(index=index)
        for c, x in self._cols.items():
            out[c] = x.to_pandas(index=index)
        if isinstance(self.columns, Index):
            out.columns = self.columns
            if isinstance(self.columns, cudf.dataframe.multiindex.MultiIndex):
                if self.columns.names is not None:
                    out.columns.names = self.columns.names
            else:
                out.columns.name = self.columns.name
        return out

    @classmethod
    def from_pandas(cls, dataframe, nan_as_null=True):
        """
        Convert from a Pandas DataFrame.

        Raises
        ------
        TypeError for invalid input type.

        Examples
        --------
        >>> import cudf
        >>> import pandas as pd
        >>> data = [[0,1], [1,2], [3,4]]
        >>> pdf = pd.DataFrame(data, columns=['a', 'b'], dtype=int)
        >>> cudf.from_pandas(pdf)
        <cudf.DataFrame ncols=2 nrows=3 >
        """
        if not isinstance(dataframe, pd.DataFrame):
            raise TypeError('not a pandas.DataFrame')

        df = cls()
        # Set columns
        for colk in dataframe.columns:
            vals = dataframe[colk].values
            df[colk] = Series(vals, nan_as_null=nan_as_null)
        # Set index
        if isinstance(dataframe.index, pd.MultiIndex):
            import cudf
            index = cudf.from_pandas(dataframe.index)
        else:
            index = dataframe.index
        return df.set_index(index)

    def to_arrow(self, preserve_index=True):
        """
        Convert to a PyArrow Table.

        Examples
        --------
        >>> import cudf
        >>> a = ('a', [0, 1, 2])
        >>> b = ('b', [-3, 2, 0])
        >>> df = cudf.DataFrame([a, b])
        >>> df.to_arrow()
        pyarrow.Table
        None: int64
        a: int64
        b: int64
        """
        arrays = []
        names = []
        types = []
        index_names = []
        index_columns = []

        for name, column in self._cols.items():
            names.append(name)
            arrow_col = column.to_arrow()
            arrays.append(arrow_col)
            types.append(arrow_col.type)

        index_name = pa.pandas_compat._index_level_name(self.index, 0, names)
        index_names.append(index_name)
        index_columns.append(self.index)
        # It would be better if we didn't convert this if we didn't have to,
        # but we first need better tooling for cudf --> pyarrow type
        # conversions
        index_arrow = self.index.to_arrow()
        types.append(index_arrow.type)
        if preserve_index:
            arrays.append(index_arrow)
            names.append(index_name)

        # We may want to add additional metadata to this in the future, but
        # for now lets just piggyback off of what's done for Pandas
        metadata = pa.pandas_compat.construct_metadata(
            self, names, index_columns, index_names, preserve_index, types
        )

        return pa.Table.from_arrays(arrays, names=names, metadata=metadata)

    @classmethod
    def from_arrow(cls, table):
        """Convert from a PyArrow Table.

        Raises
        ------
        TypeError for invalid input type.

        **Notes**

        Does not support automatically setting index column(s) similar to how
        ``to_pandas`` works for PyArrow Tables.

        Examples
        --------
        >>> import pyarrow as pa
        >>> import cudf
        >>> data = [pa.array([1, 2, 3]), pa.array([4, 5, 6])]
        >>> batch = pa.RecordBatch.from_arrays(data, ['f0', 'f1'])
        >>> table = pa.Table.from_batches([batch])
        >>> cudf.DataFrame.from_arrow(table)
        <cudf.DataFrame ncols=2 nrows=3 >
        """
        import json
        if not isinstance(table, pa.Table):
            raise TypeError('not a pyarrow.Table')

        index_col = None
        dtypes = None
        if isinstance(table.schema.metadata, dict):
            if b'pandas' in table.schema.metadata:
                metadata = json.loads(
                    table.schema.metadata[b'pandas']
                )
                index_col = metadata['index_columns']
                dtypes = {col['field_name']: col['pandas_type'] for col in
                          metadata['columns'] if 'field_name' in col}

        df = cls()
        for col in table.columns:
            if dtypes:
                dtype = dtypes[col.name]
                if dtype == 'categorical':
                    dtype = 'category'
                elif dtype == 'date':
                    dtype = 'datetime64[ms]'
            else:
                dtype = None

            df[col.name] = columnops.as_column(
                col.data,
                dtype=dtype
            )
        if index_col:
            df = df.set_index(index_col[0])
            new_index_name = pa.pandas_compat._backwards_compatible_index_name(
                df.index.name, df.index.name)
            df.index.name = new_index_name
        return df

    def to_records(self, index=True):
        """Convert to a numpy recarray

        Parameters
        ----------
        index : bool
            Whether to include the index in the output.

        Returns
        -------
        numpy recarray
        """
        members = [('index', self.index.dtype)] if index else []
        members += [(col, self[col].dtype) for col in self.columns]
        dtype = np.dtype(members)
        ret = np.recarray(len(self), dtype=dtype)
        if index:
            ret['index'] = self.index.values
        for col in self.columns:
            ret[col] = self[col].to_array()
        return ret

    @classmethod
    def from_records(self, data, index=None, columns=None, nan_as_null=False):
        """Convert from a numpy recarray or structured array.

        Parameters
        ----------
        data : numpy structured dtype or recarray of ndim=2
        index : str
            The name of the index column in *data*.
            If None, the default index is used.
        columns : list of str
            List of column names to include.

        Returns
        -------
        DataFrame
        """
        if data.ndim != 1 and data.ndim != 2:
            raise ValueError("records dimension expected 1 or 2 but found {!r}"
                             .format(data.ndim))

        num_cols = len(data[0])
        if columns is None and data.dtype.names is None:
            names = [i for i in range(num_cols)]

        elif data.dtype.names is not None:
            names = data.dtype.names

        else:
            if len(columns) != num_cols:
                msg = "columns length expected {!r} but found {!r}"
                raise ValueError(msg.format(num_cols, len(columns)))
            names = columns

        df = DataFrame()
        if data.ndim == 2:
            for i, k in enumerate(names):
                df[k] = Series(data[:, i], nan_as_null=nan_as_null)
        elif data.ndim == 1:
            for k in names:
                df[k] = Series(data[k], nan_as_null=nan_as_null)

        if index is not None:
            indices = data[index]
            return df.set_index(indices.astype(np.int64))
        return df

    @classmethod
    def from_gpu_matrix(self, data, index=None, columns=None,
                        nan_as_null=False):
        """Convert from a numba gpu ndarray.

        Parameters
        ----------
        data : numba gpu ndarray
        index : str
            The name of the index column in *data*.
            If None, the default index is used.
        columns : list of str
            List of column names to include.

        Returns
        -------
        DataFrame
        """
        if data.ndim != 2:
            raise ValueError("matrix dimension expected 2 but found {!r}"
                             .format(data.ndim))

        if columns is None:
            names = [i for i in range(data.shape[1])]
        else:
            if len(columns) != data.shape[1]:
                msg = "columns length expected {!r} but found {!r}"
                raise ValueError(msg.format(data.shape[1], len(columns)))
            names = columns

        if index is not None and len(index) != data.shape[0]:
            msg = "index length expected {!r} but found {!r}"
            raise ValueError(msg.format(data.shape[0], len(index)))

        df = DataFrame()
        data = data.transpose()  # to mimic the pandas behaviour
        for i, k in enumerate(names):
            df[k] = Series(data[i], nan_as_null=nan_as_null)

        if index is not None:
            indices = data[index]
            return df.set_index(indices.astype(np.int64))

        return df

    def to_gpu_matrix(self):
        """Convert to a numba gpu ndarray



        Returns
        -------
        numba gpu ndarray
        """
    def quantile(self,
                 q=0.5,
                 interpolation='linear',
                 columns=None,
                 exact=True):
        """
        Return values at the given quantile.

        Parameters
        ----------

        q : float or array-like
            0 <= q <= 1, the quantile(s) to compute
        interpolation : {`linear`, `lower`, `higher`, `midpoint`, `nearest`}
            This  parameter specifies the interpolation method to use,
            when the desired quantile lies between two data points i and j.
            Default 'linear'.
        columns : list of str
            List of column names to include.
        exact : boolean
            Whether to use approximate or exact quantile algorithm.

        Returns
        -------

        DataFrame

        """
        if columns is None:
            columns = self.columns

        result = DataFrame()
        result['Quantile'] = q
        for k, col in self._cols.items():
            if k in columns:
                result[k] = col.quantile(q, interpolation=interpolation,
                                         exact=exact,
                                         quant_index=False)
        return result

    def mean(axis=None, skipna=None, level=None, numeric_only=None, **kwargs):
        """Return the mean of the values for the requested axis.

        Parameters
        ----------
        axis : {index (0), columns (1)}
            Axis for the function to be applied on.

        skipna : bool, default True
            Exclude NA/null values when computing the result.

        level : int or level name, default None
            If the axis is a MultiIndex (hierarchical), count along a
            particular level, collapsing into a Series.

        numeric_only : bool, default None
            Include only float, int, boolean columns. If None, will attempt to
            use everything, then use only numeric data. Not implemented for
            Series.

        **kwargs
            Additional keyword arguments to be passed to the function.

        Returns
        -------
        mean : Series or DataFrame (if level specified)
        """
        raise NotImplementedError("DataFrame.mean(...) is not yet implemented")

    def select_dtypes(self, include=None, exclude=None):
        """Return a subset of the DataFrame’s columns based on the column dtypes.

        Parameters
        ----------
        include : str or list
            which columns to include based on dtypes
        exclude : str or list
            which columns to exclude based on dtypes

        """

        # code modified from:
        # https://github.com/pandas-dev/pandas/blob/master/pandas/core/frame.py#L3196

        if not isinstance(include, (list, tuple)):
            include = (include,) if include is not None else ()
        if not isinstance(exclude, (list, tuple)):
            exclude = (exclude,) if exclude is not None else ()

        df = DataFrame()

        # infer_dtype_from_object can distinguish between
        # np.float and np.number
        selection = tuple(map(frozenset, (include, exclude)))
        include, exclude = map(
            lambda x: frozenset(
                map(infer_dtype_from_object, x)),
            selection,
        )

        # can't both include AND exclude!
        if not include.isdisjoint(exclude):
            raise ValueError('include and exclude overlap on {inc_ex}'.format(
                inc_ex=(include & exclude)))

        cat_type = pd.core.dtypes.dtypes.CategoricalDtypeType

        # include all subtypes
        include_subtypes = set()
        for dtype in self.dtypes:
            for i_dtype in include:
                # category handling
                if i_dtype is cat_type:
                    include_subtypes.add(i_dtype)
                    break
                if issubclass(dtype.type, i_dtype):
                    include_subtypes.add(dtype.type)

        # exclude all subtypes
        exclude_subtypes = set()
        for dtype in self.dtypes:
            for e_dtype in exclude:
                # category handling
                if e_dtype is cat_type:
                    exclude_subtypes.add(e_dtype)
                    break
                if issubclass(dtype.type, e_dtype):
                    exclude_subtypes.add(dtype.type)

        include_all = set([infer_dtype_from_object(d)
                           for d in self.dtypes])

        # remove all exclude types
        inclusion = include_all - exclude_subtypes

        # keep only those included
        if include_subtypes:
            inclusion = inclusion & include_subtypes

        for x in self._cols.values():
            infered_type = infer_dtype_from_object(x.dtype)
            if infered_type in inclusion:
                df.add_column(x.name, x)

        return df

    @ioutils.doc_to_parquet()
    def to_parquet(self, path, *args, **kwargs):
        """{docstring}"""
        import cudf.io.parquet as pq
        pq.to_parquet(self, path, *args, **kwargs)

    @ioutils.doc_to_feather()
    def to_feather(self, path, *args, **kwargs):
        """{docstring}"""
        import cudf.io.feather as feather
        feather.to_feather(self, path, *args, **kwargs)

    @ioutils.doc_to_json()
    def to_json(self, path_or_buf=None, *args, **kwargs):
        """{docstring}"""
        import cudf.io.json as json
        json.to_json(
            self,
            path_or_buf=path_or_buf,
            *args,
            **kwargs
        )

    @ioutils.doc_to_hdf()
    def to_hdf(self, path_or_buf, key, *args, **kwargs):
        """{docstring}"""
        import cudf.io.hdf as hdf
        hdf.to_hdf(path_or_buf, key, self, *args, **kwargs)

    @ioutils.doc_to_dlpack()
    def to_dlpack(self):
        """{docstring}"""
        import cudf.io.dlpack as dlpack
        return dlpack.to_dlpack(self)


class Loc(object):
    """
    For selection by label.
    """

    def __init__(self, df):
        self._df = df

    def __getitem__(self, arg):
        row_slice = None
        row_label = None

        if isinstance(self._df.index, cudf.dataframe.multiindex.MultiIndex) and\
           isinstance(arg, tuple):
            # Explicitly ONLY support tuple indexes into MultiIndex.
            # Pandas allows non tuple indices and warns "results may be
            # undefined."
            return self._df._index.get_row_major(self._df, arg)

        if isinstance(arg, int):
            if arg < 0 or arg >= len(self._df):
                raise IndexError("label scalar %s is out of bound" % arg)
            row_label = arg
            col_slice = self._df.columns

        elif isinstance(arg, tuple):
            arg_1, arg_2 = arg
            if isinstance(arg_1, int):
                row_label = arg_1
            elif isinstance(arg_1, slice):
                row_slice = arg_1
            else:
                raise TypeError(type(arg_1))
            col_slice = arg_2

        elif isinstance(arg, slice):
            row_slice = arg
            col_slice = self._df.columns
        else:
            raise TypeError(type(arg))

        if row_label is not None:
            ret_list = []
            col_list = pd.Categorical(list(col_slice))
            for col in col_list:
                if pd.api.types.is_categorical_dtype(
                        self._df[col][row_label].dtype
                ):
                    raise NotImplementedError(
                        "categorical dtypes are not yet supported in loc"
                    )
                ret_list.append(self._df[col][row_label])
            promoted_type = np.result_type(*[val.dtype for val in ret_list])
            ret_list = np.array(ret_list, dtype=promoted_type)
            return Series(ret_list,
                          index=as_index(col_list))

        df = DataFrame()
        begin, end = self._df.index.find_label_range(row_slice.start,
                                                     row_slice.stop)
        row_step = row_slice.step if row_slice.step is not None else 1
        for col in col_slice:
            sr = self._df[col]
            df.add_column(col, sr[begin:end:row_step], forceindex=True)

        return df


class Iloc(object):
    """
    For integer-location based selection.
    """

    def __init__(self, df):
        self._df = df

    def __getitem__(self, arg):
        if isinstance(arg, (tuple)):
            if len(arg) == 1:
                arg = list(arg)
            elif len(arg) == 2:
                return self[arg[0]][arg[1]]
            else:
                return pd.core.indexing.IndexingError(
                    "Too many indexers"
                )

        if isinstance(arg, numbers.Integral):
            rows = []
            for col in self._df.columns:
                rows.append(self._df[col][arg])
            return Series(np.array(rows), name=arg)
        else:
            df = DataFrame()
            for col in self._df.columns:
                df[col] = self._df[col][arg]
            df.index = self._df.index[arg]

            return df

    def __setitem__(self, key, value):
        # throws an exception while updating
        msg = "updating columns using iloc is not allowed"
        raise ValueError(msg)


def from_pandas(obj):
    """
    Convert certain Pandas objects into the cudf equivalent.

    Supports DataFrame, Series, or MultiIndex.

    Raises
    ------
    TypeError for invalid input type.

    Examples
    --------
    >>> import cudf
    >>> import pandas as pd
    >>> data = [[0, 1], [1, 2], [3, 4]]
    >>> pdf = pd.DataFrame(data, columns=['a', 'b'], dtype=int)
    >>> cudf.from_pandas(pdf)
    <cudf.DataFrame ncols=2 nrows=3 >
    """
    if isinstance(obj, pd.DataFrame):
        return DataFrame.from_pandas(obj)
    elif isinstance(obj, pd.Series):
        return Series.from_pandas(obj)
    elif isinstance(obj, pd.MultiIndex):
        return cudf.dataframe.multiindex.MultiIndex.from_pandas(obj)
    else:
        raise TypeError(
            "from_pandas only accepts Pandas Dataframes, Series, and "
            "MultiIndex objects. "
            "Got %s" % type(obj)
        )


def merge(left, right, *args, **kwargs):
    return left.merge(right, *args, **kwargs)


# a bit of fanciness to inject doctstring with left parameter
merge_doc = DataFrame.merge.__doc__
idx = merge_doc.find('right')
merge.__doc__ = ''.join([merge_doc[:idx], '\n\tleft : DataFrame\n\t',
                        merge_doc[idx:]])

register_distributed_serializer(DataFrame)<|MERGE_RESOLUTION|>--- conflicted
+++ resolved
@@ -29,12 +29,8 @@
 
 from librmm_cffi import librmm as rmm
 
-<<<<<<< HEAD
 import cudf
-from cudf import formatting, _gdf
-=======
 from cudf import formatting
->>>>>>> 53b07c2d
 from cudf.utils import cudautils, queryutils, applyutils, utils, ioutils
 from cudf.dataframe.index import as_index, Index, RangeIndex
 from cudf.dataframe.series import Series
