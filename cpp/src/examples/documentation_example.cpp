--- conflicted
+++ resolved
@@ -64,17 +64,11 @@
    * @param[out] third_parameter This parameter is an output of the function
    *
    * @return The result of the complex function
-<<<<<<< HEAD
    **/
-  T complicated_function(int const first_parameter, double* second_parameter,
-                         float* third_parameter) {
-=======
-   *---------------------------------------------------------------------------**/
   T complicated_function(int const first_parameter,
                          double* second_parameter,
                          float* third_parameter)
   {
->>>>>>> cfb1f6b6
     // DESCRIPTION: Notice the use of *human readable* variable names. Human
     // readable variable names are vastly prefered to short, hard to read names.
     // E.g., use 'first_parameter' or `firstParameter` instead of 'fp'. When in
