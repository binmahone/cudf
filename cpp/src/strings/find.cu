/*
 * Copyright (c) 2019-2020, NVIDIA CORPORATION.
 *
 * Licensed under the Apache License, Version 2.0 (the "License");
 * you may not use this file except in compliance with the License.
 * You may obtain a copy of the License at
 *
 *     http://www.apache.org/licenses/LICENSE-2.0
 *
 * Unless required by applicable law or agreed to in writing, software
 * distributed under the License is distributed on an "AS IS" BASIS,
 * WITHOUT WARRANTIES OR CONDITIONS OF ANY KIND, either express or implied.
 * See the License for the specific language governing permissions and
 * limitations under the License.
 */

#include <cudf/column/column_factories.hpp>
#include <cudf/column/column_device_view.cuh>
#include <cudf/scalar/scalar_factories.hpp>
#include <cudf/strings/find.hpp>
#include <cudf/strings/strings_column_view.hpp>
#include <cudf/strings/string_view.cuh>
#include <cudf/utilities/error.hpp>
#include <strings/utilities.hpp>

#include <thrust/transform.h>

namespace cudf
{
namespace strings
{
namespace detail
{
namespace
{

/**
 * @brief Utility to return integer column indicating the postion of
 * target string within each string in a strings column.
 *
 * Null string entries return corresponding null output column entries.
 *
 * @tparam FindFunction Returns integer character position value given a string and target.
 *
 * @param strings Strings column to search for target.
 * @param target String to search for in each string in the strings column.
 * @param start First character position to start the search.
 * @param stop Last character position (exclusive) to end the search.
 * @param pfn Functor used for locating `target` in each string.
 * @param mr Resource for allocating device memory.
 * @param stream Stream to use for kernel calls.
 * @return New integer column with character position values.
 */
template <typename FindFunction>
std::unique_ptr<column> find_fn( strings_column_view const& strings,
                                 string_scalar const& target,
                                 size_type start, size_type stop,
                                 FindFunction& pfn,
                                 rmm::mr::device_memory_resource* mr,
                                 cudaStream_t stream )
{
    CUDF_EXPECTS( target.is_valid(), "Parameter target must be valid.");
    CUDF_EXPECTS( start >= 0, "Parameter start must be positive integer or zero.");
    if( (stop > 0) && (start > stop) )
        CUDF_FAIL( "Parameter start must be less than stop.");
    //
    auto d_target = string_view(target.data(),target.size());
    auto strings_column = column_device_view::create(strings.parent(),stream);
    auto d_strings = *strings_column;
    auto strings_count = strings.size();
    // create output column
    auto results = make_numeric_column( data_type{INT32}, strings_count,
        copy_bitmask( strings.parent(), stream, mr ), strings.null_count(), stream, mr);
    auto results_view = results->mutable_view();
    auto d_results = results_view.data<int32_t>();
    // set the position values by evaluating the passed function
    thrust::transform( rmm::exec_policy(stream)->on(stream),
        thrust::make_counting_iterator<size_type>(0),
        thrust::make_counting_iterator<size_type>(strings_count),
        d_results, [d_strings, pfn, d_target, start, stop] __device__ (size_type idx) {
            int32_t position = -1;
            if( !d_strings.is_null(idx) )
                position = static_cast<int32_t>(pfn(d_strings.element<string_view>(idx),d_target,start,stop));
            return position;
        });
    results->set_null_count(strings.null_count());
    return results;
}

} // namespace

std::unique_ptr<column> find( strings_column_view const& strings,
                              string_scalar const& target,
                              size_type start=0, size_type stop=-1,
                              rmm::mr::device_memory_resource* mr = rmm::mr::get_default_resource(),
                              cudaStream_t stream=0 )
{
    auto pfn = [] __device__ (string_view d_string, string_view d_target,
                              size_type start, size_type stop) {
        size_type length = d_string.length();
        if( d_target.empty() )
            return start > length ? -1 : start;
        size_type begin = (start > length) ? length : start;
        size_type end = (stop < 0) || (stop > length) ? length : stop;
        return d_string.find( d_target, begin, end-begin );
    };

    return find_fn( strings, target, start, stop, pfn, mr, stream);
}

std::unique_ptr<column> rfind( strings_column_view const& strings,
                               string_scalar const& target,
                               size_type start=0, size_type stop=-1,
                               rmm::mr::device_memory_resource* mr = rmm::mr::get_default_resource(),
                               cudaStream_t stream=0 )
{
    auto pfn = [] __device__ (string_view d_string, string_view d_target,
                              size_type start, size_type stop) {
        size_type length = d_string.length();
        size_type begin = (start > length) ? length : start;
        size_type end = (stop < 0) || (stop > length) ? length : stop;
        if( d_target.empty() )
            return start > length ? -1 : end;
        return d_string.rfind( d_target, begin, end-begin );
    };

    return find_fn( strings, target, start, stop, pfn, mr, stream);
}

} // namespace detail

// external APIs

std::unique_ptr<column> find( strings_column_view const& strings,
                              string_scalar const& target,
                              size_type start, size_type stop,
                              rmm::mr::device_memory_resource* mr)
{
    return detail::find( strings, target, start, stop, mr );
}

std::unique_ptr<column> rfind( strings_column_view const& strings,
                               string_scalar const& target,
                               size_type start, size_type stop,
                               rmm::mr::device_memory_resource* mr)
{
    return detail::rfind( strings, target, start, stop, mr );
}

namespace detail
{
namespace
{

/**
 * @brief Utility to return a bool column indicating the presence of
 * a given target string in a strings column.
 *
 * Null string entries return corresponding null output column entries.
 *
 * @tparam BoolFunction Return bool value given two strings.
 *
 * @param strings Column of strings to check for target.
 * @param target UTF-8 encoded string to check in strings column.
 * @param pfn Returns bool value if target is found in the given string.
 * @param mr Resource for allocating device memory.
 * @param stream Stream to use for kernel calls.
 * @return New BOOL column.
 */
template <typename BoolFunction>
std::unique_ptr<column> contains_fn( strings_column_view const& strings,
                                     string_scalar const& target,
                                     BoolFunction pfn,
                                     rmm::mr::device_memory_resource* mr,
                                     cudaStream_t stream )
{
    auto strings_count = strings.size();
    if( strings_count == 0 )
        return make_numeric_column( data_type{BOOL8}, 0 );

    CUDF_EXPECTS( target.is_valid(), "Parameter target must be valid.");
    if( target.size()==0 ) // empty target string returns true
    {
        auto true_scalar = make_fixed_width_scalar<experimental::bool8>( true, stream, mr );
        auto results = make_column_from_scalar( *true_scalar, strings.size(), mr, stream );
        results->set_null_mask( copy_bitmask( strings.parent(), stream, mr ), strings.null_count() );
        return results;
    }

    auto d_target = string_view( target.data(), target.size());
    auto strings_column = column_device_view::create(strings.parent(),stream);
    auto d_strings = *strings_column;
    // create output column
    auto results = make_numeric_column( data_type{BOOL8}, strings_count,
        copy_bitmask( strings.parent(), stream, mr ), strings.null_count(), stream, mr);
    auto results_view = results->mutable_view();
<<<<<<< HEAD
    auto d_results = results_view.data<bool>();
    // set the bool values but evaluating the passed function
=======
    auto d_results = results_view.data<experimental::bool8>();
    // set the bool values by evaluating the passed function
>>>>>>> 6b50e343
    thrust::transform( rmm::exec_policy(stream)->on(stream),
        thrust::make_counting_iterator<size_type>(0),
        thrust::make_counting_iterator<size_type>(strings_count),
        d_results,
        [d_strings, pfn, d_target] __device__ (size_type idx) {
            bool result = 0;
            if( !d_strings.is_null(idx) )
                result = static_cast<bool>(pfn(d_strings.element<string_view>(idx), d_target));
            return result;
        });
    results->set_null_count(strings.null_count());
    return results;
}

} // namespace


std::unique_ptr<column> contains( strings_column_view const& strings,
                                  string_scalar const& target,
                                  rmm::mr::device_memory_resource* mr = rmm::mr::get_default_resource(),
                                  cudaStream_t stream=0 )
{
    auto pfn = [] __device__ (string_view d_string, string_view d_target) {
        return d_string.find( d_target )>=0;
    };
    return contains_fn( strings, target, pfn, mr, stream );
}

std::unique_ptr<column> starts_with( strings_column_view const& strings,
                                     string_scalar const& target,
                                     rmm::mr::device_memory_resource* mr = rmm::mr::get_default_resource(),
                                     cudaStream_t stream=0 )
{
    auto pfn = [] __device__ (string_view d_string, string_view d_target) {
        return d_string.find( d_target )==0;
    };
    return contains_fn( strings, target, pfn, mr, stream );
}

std::unique_ptr<column> ends_with( strings_column_view const& strings,
                                   string_scalar const& target,
                                   rmm::mr::device_memory_resource* mr = rmm::mr::get_default_resource(),
                                   cudaStream_t stream=0 )
{

    auto pfn = [] __device__ (string_view d_string, string_view d_target) {
        auto str_length = d_string.length();
        auto tgt_length = d_target.length();
        if( str_length < tgt_length )
            return false;
        return d_string.find( d_target, str_length - tgt_length )>=0;
    };

    return contains_fn( strings, target, pfn, mr, stream );
}

} // namespace detail

// external APIs

std::unique_ptr<column> contains( strings_column_view const& strings,
                                  string_scalar const& target,
                                  rmm::mr::device_memory_resource* mr )
{
    return detail::contains( strings, target, mr );
}

std::unique_ptr<column> starts_with( strings_column_view const& strings,
                                     string_scalar const& target,
                                     rmm::mr::device_memory_resource* mr )
{
    return detail::starts_with( strings, target, mr );
}

std::unique_ptr<column> ends_with( strings_column_view const& strings,
                                   string_scalar const& target,
                                   rmm::mr::device_memory_resource* mr )
{
    return detail::ends_with( strings, target, mr );
}

} // namespace strings
} // namespace cudf<|MERGE_RESOLUTION|>--- conflicted
+++ resolved
@@ -194,13 +194,8 @@
     auto results = make_numeric_column( data_type{BOOL8}, strings_count,
         copy_bitmask( strings.parent(), stream, mr ), strings.null_count(), stream, mr);
     auto results_view = results->mutable_view();
-<<<<<<< HEAD
     auto d_results = results_view.data<bool>();
     // set the bool values but evaluating the passed function
-=======
-    auto d_results = results_view.data<experimental::bool8>();
-    // set the bool values by evaluating the passed function
->>>>>>> 6b50e343
     thrust::transform( rmm::exec_policy(stream)->on(stream),
         thrust::make_counting_iterator<size_type>(0),
         thrust::make_counting_iterator<size_type>(strings_count),
