--- conflicted
+++ resolved
@@ -390,12 +390,7 @@
   if (strings_count == 0) return make_timestamp_column(timestamp_type, 0);
 
   CUDF_EXPECTS(!format.empty(), "Format parameter must not be empty.");
-<<<<<<< HEAD
-  timestamp_units units =
-    cudf::type_dispatcher(timestamp_type, dispatch_timestamp_to_units_fn());
-=======
   timestamp_units units = cudf::type_dispatcher(timestamp_type, dispatch_timestamp_to_units_fn());
->>>>>>> 62dbd028
 
   auto strings_column = column_device_view::create(strings.parent(), stream);
   auto d_column       = *strings_column;
@@ -759,16 +754,6 @@
   // fill in chars column with timestamps
   // dispatcher is called to handle the different timestamp types
   cudf::type_dispatcher(timestamps.type(),
-<<<<<<< HEAD
-                                      dispatch_from_timestamps_fn(),
-                                      d_column,
-                                      d_format_items,
-                                      compiler.items_count(),
-                                      units,
-                                      d_new_offsets,
-                                      d_chars,
-                                      stream);
-=======
                         dispatch_from_timestamps_fn(),
                         d_column,
                         d_format_items,
@@ -777,7 +762,6 @@
                         d_new_offsets,
                         d_chars,
                         stream);
->>>>>>> 62dbd028
   //
   return make_strings_column(strings_count,
                              std::move(offsets_column),
