--- conflicted
+++ resolved
@@ -16,6 +16,7 @@
 #pragma once
 
 #include <cuda_runtime.h>
+#include <bitmask/legacy/valid_if.cuh>
 #include <cudf/strings/string_view.cuh>
 #include <cudf/column/column_view.hpp>
 
@@ -70,15 +71,13 @@
     // Exclusive-scan is possible but will not compute that last entry.
     // Rather than manually computing the final offset using values in device memory,
     // we use inclusive-scan on a shifted output (d_offsets+1) and then set the first
-    // offset value to zero manually.
+    // offset values to zero manually.
     thrust::inclusive_scan(rmm::exec_policy(stream)->on(stream), begin, end,
                            d_offsets+1);
     CUDA_TRY(cudaMemsetAsync(d_offsets, 0, sizeof(int32_t), stream));
     return offsets_column;
 }
 
-<<<<<<< HEAD
-=======
 /**
  * @brief Utility to create a null mask for a strings column using a custom function.
  *
@@ -141,7 +140,6 @@
 }
 
 
->>>>>>> 2cdd86ba
 } // namespace detail
 } // namespace strings
 } // namespace cudf