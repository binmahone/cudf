--- conflicted
+++ resolved
@@ -243,38 +243,6 @@
          return;
       }
 
-<<<<<<< HEAD
-      mutable_column_view  mcv{in.type(), in.size(), data, 
-                               validity, validity == nullptr ? UNKNOWN_NULL_COUNT : 0 };      
-      if (in.size() != 0) {
-          // so there's a significant performance issue that comes up. our incoming column_view objects
-          // are the result of a slice.  because of this, they have an UNKNOWN_NULL_COUNT.  because of that,
-          // calling column_device_view::create() will cause a recompute of the count, which ends up being
-          // extremely slow because a.) the typical use case here will involve huge numbers of calls and
-          // b.) the count recompute involves tons of device allocs and memcopies.
-          //
-          // so to get around this, I am manually constructing a fake-ish view here where the null
-          // count is arbitrarily bashed to 0.
-          //
-          // Remove this hack once rapidsai/cudf#3600 is fixed.
-          column_view   in_wrapped{in.type(), in.size(), in.head<T>(),
-              in.null_mask(), in.null_mask() == nullptr ? UNKNOWN_NULL_COUNT : 0,
-              in.offset() };
-
-          // custom copy kernel (which should probably just be an in-place copy() function in cudf.
-          cudf::size_type num_els = cudf::util::round_up_safe(in.size(), cudf::experimental::detail::warp_size);
-          constexpr int block_size = 256;
-          cudf::experimental::detail::grid_1d grid{num_els, block_size, 1};
-          if(in.nullable()){
-              copy_in_place_kernel<block_size, T, true><<<grid.num_blocks, block_size, 0, 0>>>(
-                      *column_device_view::create(in_wrapped),
-                      *mutable_column_device_view::create(mcv));
-          } else {
-              copy_in_place_kernel<block_size, T, false><<<grid.num_blocks, block_size, 0, 0>>>(
-                      *column_device_view::create(in_wrapped),
-                      *mutable_column_device_view::create(mcv));
-          }
-=======
       // custom copy kernel (which should probably just be an in-place copy() function in cudf.
       cudf::size_type num_els = cudf::util::round_up_safe(in.size(), cudf::experimental::detail::warp_size);
       constexpr int block_size = 256;
@@ -303,7 +271,6 @@
          copy_in_place_kernel<block_size, T, false><<<grid.num_blocks, block_size, 0, 0>>>(
                            *column_device_view::create(in_wrapped),
                            *mutable_column_device_view::create(mcv));
->>>>>>> ac143f10
       }
       mcv.set_null_count(cudf::UNKNOWN_NULL_COUNT);
 
@@ -469,18 +436,12 @@
    // copy (this would be cleaner with a std::transform, but there's an nvcc compiler issue in the way)   
    std::vector<column_view> out_cols;
    out_cols.reserve(t.num_columns());
-<<<<<<< HEAD
-
-   std::for_each(t.begin(), t.end(), [&out_cols, &buf](cudf::column_view const& c){
-      cudf::experimental::type_dispatcher(c.type(), column_copy_functor{}, c, buf, out_cols);
-   });
-=======
+
    column_index = 0;   
    std::for_each(t.begin(), t.end(), [&out_cols, &buf, &column_index, &split_info](cudf::column_view const& c){
       cudf::experimental::type_dispatcher(c.type(), column_copy_functor{}, c, split_info[column_index], buf, out_cols);
       column_index++;
    });   
->>>>>>> ac143f10
    
    return contiguous_split_result{cudf::table_view{out_cols}, std::move(device_buf)};   
 }
