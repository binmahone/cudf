--- conflicted
+++ resolved
@@ -1829,6 +1829,7 @@
   debrotli_state_s *const s = &state_g;
 
   if (z >= count) { return; }
+  // Thread0: initializes shared state and decode stream header
   if (!t) {
     uint8_t *src    = (uint8_t *)inputs[z].srcDevice;
     size_t src_size = inputs[z].srcSize;
@@ -1849,61 +1850,21 @@
       s->error = 1;
       s->out = s->outbase = nullptr;
     }
-<<<<<<< HEAD
-    // Thread0: initializes shared state and decode stream header
-    if (!t)
-    {
-        uint8_t *src = (uint8_t *)inputs[z].srcDevice;
-        size_t src_size = inputs[z].srcSize;
-        if (src && src_size >= 8)
-        {
-            s->error = 0;
-            s->out = s->outbase = (uint8_t *)inputs[z].dstDevice;
-            s->bytes_left = inputs[z].dstSize;
-            s->mtf_upper_bound = 63;
-            s->dist_rb[0] = 16;
-            s->dist_rb[1] = 15;
-            s->dist_rb[2] = 11;
-            s->dist_rb[3] = 4;
-            s->dist_rb_idx = 0;
-            s->p1 = s->p2 = 0;
-            initbits(s, src, src_size);
-            DecodeStreamHeader(s);
-        }
-        else
-        {
-            s->error = 1;
-            s->out = s->outbase = nullptr;
-        }
-    }
-    __syncthreads();
-    if (!s->error)
-    {
-        // Main loop: decode meta-blocks
-        do
-        {
-            __syncthreads();
-            if (!t)
-            {
-                // Thread0: Decode meta-block header
-                DecodeMetaBlockHeader(s);
-                if (!s->error && s->meta_block_len > s->bytes_left)
-                {
-                    s->error = 2;
-                }
-=======
   }
   __syncthreads();
   if (!s->error) {
+    // Main loop: decode meta-blocks
     do {
       __syncthreads();
       if (!t) {
+        // Thread0: Decode meta-block header
         DecodeMetaBlockHeader(s);
         if (!s->error && s->meta_block_len > s->bytes_left) { s->error = 2; }
       }
       __syncthreads();
       if (!s->error && s->meta_block_len != 0) {
         if (s->is_uncompressed) {
+          // Uncompressed block
           const uint8_t *src = s->cur + ((s->bitpos + 7) >> 3);
           uint8_t *dst       = s->out;
           if (!t) {
@@ -1913,15 +1874,17 @@
               s->error = 1;
             } else {
               initbits(s, s->base, s->end - s->base, src - s->base);
->>>>>>> 4cafc989
             }
           }
           __syncthreads();
           if (!s->error) {
+            // Simple block-wide memcpy
             for (int32_t i = t; i < s->meta_block_len; i += NUMTHREADS) { dst[i] = src[i]; }
           }
         } else {
+          // Compressed block
           if (!t) {
+            // Thread0: Reset local heap, decode huffman tables
             s->heap_used  = 0;
             s->heap_limit = (uint16_t)(sizeof(s->heap) / sizeof(s->heap[0]));
             s->fb_base    = nullptr;
@@ -1931,93 +1894,32 @@
           }
           __syncthreads();
           if (!s->error) {
+            // Warp0: Decode compressed block, warps 1..7 are all idle (!)
             if (t < 32) ProcessCommands(s, (brotli_dictionary_s *)(scratch + scratch_size), t);
             __syncthreads();
-<<<<<<< HEAD
-            if (!s->error && s->meta_block_len != 0)
-            {
-                if (s->is_uncompressed)
-                {
-                    // Uncompressed block
-                    const uint8_t *src = s->cur + ((s->bitpos + 7) >> 3);
-                    uint8_t *dst = s->out;
-                    if (!t)
-                    {
-                        if (getbits_bytealign(s) != 0)
-                        {
-                            s->error = -1;
-                        }
-                        else if (src + s->meta_block_len > s->end)
-                        {
-                            s->error = 1;
-                        }
-                        else
-                        {
-                            initbits(s, s->base, s->end - s->base, src - s->base);
-                        }
-                    }
-                    __syncthreads();
-                    if (!s->error)
-                    {
-                        // Simple block-wide memcpy
-                        for (int32_t i = t; i < s->meta_block_len; i += NUMTHREADS)
-                        {
-                            dst[i] = src[i];
-                        }
-                    }
-                }
-                else
-                {
-                    // Compressed block
-                    if (!t)
-                    {
-                        // Thread0: Reset local heap, decode huffman tables
-                        s->heap_used = 0;
-                        s->heap_limit = (uint16_t)(sizeof(s->heap) / sizeof(s->heap[0]));
-                        s->fb_base = nullptr;
-                        s->fb_size = 0;
-                        DecodeHuffmanTables(s);
-                        if (!s->error)
-                        {
-                            DecodeHuffmanTreeGroups(s, scratch, scratch_size);
-                        }
-                    }
-                    __syncthreads();
-                    if (!s->error)
-                    {
-                        // Warp0: Decode compressed block, warps 1..7 are all idle (!)
-                        if (t < 32)
-                            ProcessCommands(s, (brotli_dictionary_s *)(scratch + scratch_size), t);
-                        __syncthreads();
-                    }
-                    // Free any allocated memory
-                    if (s->fb_base)
-                    {
-                        if (!t)
-                        {
-                            ext_heap_free(s->fb_base, s->fb_size, scratch, scratch_size);
-                        }
-                        __syncthreads();
-                    }
-                }
-                // Update output byte count and position
-                if (!t)
-                {
-                    s->bytes_left -= s->meta_block_len;
-                    s->out += s->meta_block_len;
-                }
-            }
+          }
+          // Free any allocated memory
+          if (s->fb_base) {
+            if (!t) { ext_heap_free(s->fb_base, s->fb_size, scratch, scratch_size); }
             __syncthreads();
-        } while (!s->error && !s->is_last && s->bytes_left != 0);
-    }
-    __syncthreads();
-    // Output decompression status
-    if (!t)
-    {
-        outputs[z].bytes_written = s->out - s->outbase;
-        outputs[z].status = s->error;
-        outputs[z].reserved = s->fb_size; // Return ext heap used by last block (mainly for statistics)
-    }
+          }
+        }
+        // Update output byte count and position
+        if (!t) {
+          s->bytes_left -= s->meta_block_len;
+          s->out += s->meta_block_len;
+        }
+      }
+      __syncthreads();
+    } while (!s->error && !s->is_last && s->bytes_left != 0);
+  }
+  __syncthreads();
+  // Output decompression status
+  if (!t) {
+    outputs[z].bytes_written = s->out - s->outbase;
+    outputs[z].status        = s->error;
+    outputs[z].reserved      = s->fb_size; // Return ext heap used by last block (statistics)
+  }
 }
 
 /**
@@ -2027,54 +1929,6 @@
  *
  * @return The size in bytes of required temporary memory
  **/
-size_t __host__ get_gpu_debrotli_scratch_size(int max_num_inputs)
-{
-    int sm_count = 0;
-    int dev = 0;
-    uint32_t max_fb_size, min_fb_size, fb_size;
-    CUDA_TRY(cudaGetDevice(&dev));
-    if (cudaSuccess == cudaDeviceGetAttribute(&sm_count, cudaDevAttrMultiProcessorCount, dev))
-    {
-        //printf("%d SMs on device %d\n", sm_count, dev);
-        max_num_inputs = min(max_num_inputs, sm_count * 3); // no more than 3 blocks/sm at most due to 32KB smem use
-        if (max_num_inputs <= 0)
-        {
-            max_num_inputs = sm_count * 2; // Target 2 blocks/SM by default for scratch mem computation
-        }
-    }
-    max_num_inputs = min(max(max_num_inputs, 1), 512);
-    // Max fb size per block occurs if all huffman tables for all 3 group types fail local_alloc() with num_htrees=256 (See HuffmanTreeGroupAlloc)
-    max_fb_size = 256 * (630 + 1080 + 920) * 2; // 1.3MB
-    // Min avg fb size needed per block (typical)
-    min_fb_size = 10 * 1024; // TODO: Gather some statistics for typical meta-block size
-    // Allocate at least two worst-case metablocks or 1 metablock plus typical size for every other block
-    fb_size = max(max_fb_size * min(max_num_inputs, 2), max_fb_size + max_num_inputs * min_fb_size);
-    // Add some room for alignment and global dictionary
-    return fb_size + 16 + sizeof(brotli_dictionary_s);
-=======
-          }
-          // Free any allocated memory
-          if (s->fb_base) {
-            if (!t) { ext_heap_free(s->fb_base, s->fb_size, scratch, scratch_size); }
-            __syncthreads();
-          }
-        }
-        if (!t) {
-          s->bytes_left -= s->meta_block_len;
-          s->out += s->meta_block_len;
-        }
-      }
-      __syncthreads();
-    } while (!s->error && !s->is_last && s->bytes_left != 0);
-  }
-  __syncthreads();
-  if (!t) {
-    outputs[z].bytes_written = s->out - s->outbase;
-    outputs[z].status        = s->error;
-    outputs[z].reserved      = s->fb_size;
-  }
-}
-
 size_t __host__ get_gpu_debrotli_scratch_size(int max_num_inputs) {
   int sm_count = 0;
   int dev      = 0;
@@ -2097,7 +1951,6 @@
   fb_size = max(max_fb_size * min(max_num_inputs, 2), max_fb_size + max_num_inputs * min_fb_size);
   // Add some room for alignment
   return fb_size + 16 + sizeof(brotli_dictionary_s);
->>>>>>> 4cafc989
 }
 
 #define DUMP_FB_HEAP 0
@@ -2105,27 +1958,6 @@
 #include <stdio.h>
 #endif
 
-<<<<<<< HEAD
-cudaError_t __host__ gpu_debrotli(gpu_inflate_input_s *inputs, gpu_inflate_status_s *outputs, void *scratch, size_t scratch_size, int count, cudaStream_t stream)
-{
-    uint32_t count32 = (count > 0) ? count : 0;
-    uint32_t fb_heap_size;
-    uint8_t *scratch_u8 = (uint8_t *)scratch;
-    dim3 dim_block(NUMTHREADS, 1);
-    dim3 dim_grid(count32, 1);  // TODO: Check max grid dimensions vs max expected count
-
-    if (scratch_size < sizeof(brotli_dictionary_s))
-    {
-        return cudaErrorLaunchOutOfResources;
-    }
-    scratch_size = min(scratch_size, (size_t)0xffffffffu);
-    fb_heap_size = (uint32_t)((scratch_size - sizeof(brotli_dictionary_s)) & ~0xf);
-
-    CUDA_TRY(cudaMemsetAsync(scratch_u8, 0, 2*sizeof(uint32_t), stream));
-    // NOTE: The 128KB dictionary copy can have a relatively large overhead since source isn't page-locked
-    CUDA_TRY(cudaMemcpyAsync(scratch_u8 + fb_heap_size, get_brotli_dictionary(), sizeof(brotli_dictionary_s), cudaMemcpyHostToDevice, stream));
-    gpu_debrotli_kernel<<< dim_grid, dim_block, 0, stream >>>(inputs, outputs, scratch_u8, fb_heap_size, count32);
-=======
 cudaError_t __host__ gpu_debrotli(gpu_inflate_input_s *inputs,
                                   gpu_inflate_status_s *outputs,
                                   void *scratch,
@@ -2151,7 +1983,6 @@
                            stream));
   gpu_debrotli_kernel<<<dim_grid, dim_block, 0, stream>>>(
     inputs, outputs, scratch_u8, fb_heap_size, count32);
->>>>>>> 4cafc989
 #if DUMP_FB_HEAP
   uint32_t dump[2];
   uint32_t cur = 0;
