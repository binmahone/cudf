--- conflicted
+++ resolved
@@ -249,22 +249,14 @@
     // first write the header
     if(include_header)
     {
-<<<<<<< HEAD
-        const gdf_column* col = columns[idx];
-        const char* delim = ((idx+1)<count ? delimiter : terminator);
-        if( col->col_name )
-            filecsv << "\"" << col->col_name << "\"";
-        filecsv << delim;
-=======
         for( unsigned int idx=0; idx < count; ++idx )
         {
-            gdf_column* col = columns[idx];
+            const gdf_column* col = columns[idx];
             const char* delim = ((idx+1)<count ? delimiter : terminator);
             if( col->col_name )
                 filecsv << "\"" << col->col_name << "\"";
             filecsv << delim;
         }
->>>>>>> d4134f8c
     }
     // now write the data
     filecsv.write(buffer.data(),memsize);
