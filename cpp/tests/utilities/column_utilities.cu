--- conflicted
+++ resolved
@@ -356,13 +356,8 @@
     std::transform(thrust::make_counting_iterator(size_type{0}),
                    thrust::make_counting_iterator(col.size()),
                    out.begin(),
-<<<<<<< HEAD
-                   [&h_data, &col](auto idx) {
-                     return (!col.nullable() || bit_is_set(h_data.second.data(), idx))
-=======
                    [&h_data](auto idx) {
                      return h_data.second.empty() || bit_is_set(h_data.second.data(), idx)
->>>>>>> 5f8a2252
                               ? h_data.first[idx]
                               : std::string("NULL");
                    });
