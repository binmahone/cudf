--- conflicted
+++ resolved
@@ -1072,86 +1072,31 @@
   }
 }
 
-<<<<<<< HEAD
-
-TEST_F(NVCategoryJoinTest, simple_category_join_test_first_column_ints){
-  size_t length = 1;
-
-  const char * left_string_data[] = { "one", "two", "solitude!" };
-  const char * right_string_data[] = { "one", "two"};
-
-  const char * joined_string_data[] = {"one","two","solitude"};
-  int32_t joined_left_data[] = { 0, 1, 2};
-  int32_t joined_right_data[] = { 3, 2, 1};
-
-  int32_t join_index[] = { 1 };
-
-  gdf_column * left_column = create_nv_category_column_strings(left_string_data, 3);
-  gdf_column * right_column = create_nv_category_column_strings(right_string_data, 2);
-  left_column->valid = nullptr;
-  right_column->valid = nullptr;
-
-
-  gdf_column * constant_2 = create_column_ints(joined_left_data, 3);;
-  constant_2->valid = nullptr;
-  gdf_column * constant_1= create_column_ints(joined_right_data, 2);;
-  constant_1->valid = nullptr;
-
-  gdf_column * joined_left_column = create_column_ints(joined_left_data, 3);
-  gdf_column * joined_right_column = create_column_ints(joined_right_data, 3);
-  gdf_column * result_column = create_column_ints(joined_right_data, 3);
-  result_column->dtype = GDF_STRING_CATEGORY;
-  result_column->dtype_info.category = nullptr;
-
-  gdf_column * joined_left_column_ref = create_column_ints(joined_left_data, 3);
-  gdf_column * joined_right_column_ref = create_column_ints(joined_right_data, 3);
-  gdf_column * result_column_ref = create_column_ints(joined_right_data, 3);
-  result_column_ref->dtype = GDF_STRING_CATEGORY;
-  result_column_ref->dtype_info.category = nullptr;
-  gdf_context ctxt = {0, GDF_HASH, 1};
-
-  gdf_raw_left_columns.push_back(constant_1);
-  gdf_raw_left_columns.push_back(left_column);
-  gdf_raw_right_columns.push_back(constant_2);
-  gdf_raw_right_columns.push_back(right_column);
-  gdf_raw_result_columns.push_back(joined_left_column);
-  gdf_raw_result_columns.push_back(result_column);
-  gdf_raw_result_columns.push_back(joined_right_column);
-
-  gdf_left_join( gdf_raw_left_columns.data(), 2, join_index,
-                                         gdf_raw_right_columns.data(), 2, join_index,
-                                         1,
-                                         3, gdf_raw_result_columns.data(),
-                                         nullptr,nullptr,
-                                         &ctxt);
-
-
-  print_gdf_column(joined_left_column);
-  print_gdf_column(joined_right_column);
-
-
-=======
+
 TEST_F(NVCategoryJoinTest, join_test_bug){
 
-  bool print = true;
+  bool print = false;
   join_op op = join_op::LEFT;
 
   const size_t left_size = 3;
-  const char *column_left_b[] = {"one", "two", "NO MATCH"};
+  const char *column_left_b[] = {"one  ", "two  ", "NO MATCH"};
   int column_left_a[] = { 5, 14, 8 };
 
   const size_t right_size = 2;
-  const char *column_right_b[] = {"one", "two"};
+  const char *column_right_b[] = {"two  ", "one  "};
   int column_left_c[] = { 0, 1 };
 
   left_string_column = std::vector<std::string> (column_left_b, column_left_b + left_size);
   right_string_column = std::vector<std::string> (column_right_b, column_right_b + right_size);
 
   gdf_column * left_column = create_nv_category_column_strings(column_left_b, left_size);
+  left_column->valid = nullptr;
   gdf_column * left_non_join_column = create_column_ints(column_left_a, left_size);
-
+  left_non_join_column ->valid = nullptr;
   gdf_column * right_column = create_nv_category_column_strings(column_right_b, right_size);
+  right_column->valid = nullptr;
   gdf_column * right_non_join_column = create_column_ints(column_left_c, right_size);
+  right_non_join_column->valid = nullptr;
 
   left_column->valid = nullptr;
   right_column->valid = nullptr;
@@ -1196,5 +1141,5 @@
       std::cout<<"\n-----\n";
     }
   }
->>>>>>> a0e57ec0
-}
+
+}
