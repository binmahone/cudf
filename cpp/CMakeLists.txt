#=============================================================================
# Copyright (c) 2018-2019, NVIDIA CORPORATION.
#
# Licensed under the Apache License, Version 2.0 (the "License");
# you may not use this file except in compliance with the License.
# You may obtain a copy of the License at
#
#     http://www.apache.org/licenses/LICENSE-2.0
#
# Unless required by applicable law or agreed to in writing, software
# distributed under the License is distributed on an "AS IS" BASIS,
# WITHOUT WARRANTIES OR CONDITIONS OF ANY KIND, either express or implied.
# See the License for the specific language governing permissions and
# limitations under the License.
#=============================================================================
cmake_minimum_required(VERSION 3.12 FATAL_ERROR)

project(CUDA_DATAFRAME VERSION 0.11.0 LANGUAGES C CXX CUDA)

if(NOT CMAKE_CUDA_COMPILER)
  message(SEND_ERROR "CMake cannot locate a CUDA compiler")
endif(NOT CMAKE_CUDA_COMPILER)

###################################################################################################
# - build type ------------------------------------------------------------------------------------

# Set a default build type if none was specified
set(DEFAULT_BUILD_TYPE "Release")

if(NOT CMAKE_BUILD_TYPE AND NOT CMAKE_CONFIGURATION_TYPES)
  message(STATUS "Setting build type to '${DEFAULT_BUILD_TYPE}' since none specified.")
  set(CMAKE_BUILD_TYPE "${DEFAULT_BUILD_TYPE}" CACHE
      STRING "Choose the type of build." FORCE)
  # Set the possible values of build type for cmake-gui
  set_property(CACHE CMAKE_BUILD_TYPE PROPERTY STRINGS
    "Debug" "Release" "MinSizeRel" "RelWithDebInfo")
endif(NOT CMAKE_BUILD_TYPE AND NOT CMAKE_CONFIGURATION_TYPES)

###################################################################################################
# - compiler options ------------------------------------------------------------------------------

set(CMAKE_CXX_STANDARD 14)
set(CMAKE_C_COMPILER $ENV{CC})
set(CMAKE_CXX_COMPILER $ENV{CXX})
set(CMAKE_CXX_STANDARD_REQUIRED ON)

set(CMAKE_CUDA_STANDARD 14)
set(CMAKE_CUDA_STANDARD_REQUIRED ON)

if(CMAKE_COMPILER_IS_GNUCXX)
    set(CMAKE_CXX_FLAGS "${CMAKE_CXX_FLAGS} -Werror")

    option(CMAKE_CXX11_ABI "Enable the GLIBCXX11 ABI" ON)
    if(CMAKE_CXX11_ABI)
        message(STATUS "CUDF: Enabling the GLIBCXX11 ABI")
    else()
        message(STATUS "CUDF: Disabling the GLIBCXX11 ABI")
        set(CMAKE_C_FLAGS "${CMAKE_C_FLAGS} -D_GLIBCXX_USE_CXX11_ABI=0")
        set(CMAKE_CXX_FLAGS "${CMAKE_CXX_FLAGS} -D_GLIBCXX_USE_CXX11_ABI=0")
        set(CMAKE_CUDA_FLAGS "${CMAKE_CUDA_FLAGS} -Xcompiler -D_GLIBCXX_USE_CXX11_ABI=0")
    endif(CMAKE_CXX11_ABI)
endif(CMAKE_COMPILER_IS_GNUCXX)

if(CMAKE_CUDA_COMPILER_VERSION)
  # Compute the version. from  CMAKE_CUDA_COMPILER_VERSION
  string(REGEX REPLACE "([0-9]+)\\.([0-9]+).*" "\\1" CUDA_VERSION_MAJOR ${CMAKE_CUDA_COMPILER_VERSION})
  string(REGEX REPLACE "([0-9]+)\\.([0-9]+).*" "\\2" CUDA_VERSION_MINOR ${CMAKE_CUDA_COMPILER_VERSION})
  set(CUDA_VERSION "${CUDA_VERSION_MAJOR}.${CUDA_VERSION_MINOR}" CACHE STRING "Version of CUDA as computed from nvcc.")
  mark_as_advanced(CUDA_VERSION)
endif()

message(STATUS "CUDA_VERSION_MAJOR: ${CUDA_VERSION_MAJOR}")
message(STATUS "CUDA_VERSION_MINOR: ${CUDA_VERSION_MINOR}")
message(STATUS "CUDA_VERSION: ${CUDA_VERSION}")

# Always set this convenience variable
set(CUDA_VERSION_STRING "${CUDA_VERSION}")

# Auto-detect available GPU compute architectures
set(GPU_ARCHS "ALL" CACHE STRING
  "List of GPU architectures (semicolon-separated) to be compiled for. Pass 'ALL' if you want to compile for all supported GPU architectures. Empty string means to auto-detect the GPUs on the current system")

if("${GPU_ARCHS}" STREQUAL "")
  include(cmake/EvalGpuArchs.cmake)
  evaluate_gpu_archs(GPU_ARCHS)
endif()

if("${GPU_ARCHS}" STREQUAL "ALL")
  set(GPU_ARCHS "60")
  if((CUDA_VERSION_MAJOR EQUAL 9) OR (CUDA_VERSION_MAJOR GREATER 9))
    set(GPU_ARCHS "${GPU_ARCHS};70")
  endif()
  if((CUDA_VERSION_MAJOR EQUAL 10) OR (CUDA_VERSION_MAJOR GREATER 10))
    set(GPU_ARCHS "${GPU_ARCHS};75")
  endif()
endif()
message("GPU_ARCHS = ${GPU_ARCHS}")

foreach(arch ${GPU_ARCHS})
  set(CMAKE_CUDA_FLAGS "${CMAKE_CUDA_FLAGS} -gencode arch=compute_${arch},code=sm_${arch}")
endforeach()

list(GET GPU_ARCHS -1 ptx)
set(CMAKE_CUDA_FLAGS "${CMAKE_CUDA_FLAGS} -gencode arch=compute_${ptx},code=compute_${ptx}")

set(CMAKE_CUDA_FLAGS "${CMAKE_CUDA_FLAGS} --expt-extended-lambda --expt-relaxed-constexpr")

# set warnings as errors
# TODO: remove `no-maybe-unitialized` used to suppress warnings in rmm::exec_policy
set(CMAKE_CUDA_FLAGS "${CMAKE_CUDA_FLAGS} -Werror cross-execution-space-call -Xcompiler -Wall,-Werror")

# Option to enable line info in CUDA device compilation to allow introspection when profiling / memchecking
option(CMAKE_CUDA_LINEINFO "Enable the -lineinfo option for nvcc (useful for cuda-memcheck / profiler" OFF)
if(CMAKE_CUDA_LINEINFO)
    set(CMAKE_CUDA_FLAGS "${CMAKE_CUDA_FLAGS} -lineinfo")
endif(CMAKE_CUDA_LINEINFO)

# Debug options
if(CMAKE_BUILD_TYPE MATCHES Debug)
    message(STATUS "Building with debugging flags")
    set(CMAKE_CUDA_FLAGS "${CMAKE_CUDA_FLAGS} -G -Xcompiler -rdynamic")
endif(CMAKE_BUILD_TYPE MATCHES Debug)

# To apply RUNPATH to transitive dependencies (this is a temporary solution)
set(CMAKE_SHARED_LINKER_FLAGS "-Wl,--disable-new-dtags")
set(CMAKE_EXE_LINKER_FLAGS "-Wl,--disable-new-dtags")

# Build options
option(BUILD_SHARED_LIBS "Build shared libraries" ON)
option(BUILD_TESTS "Configure CMake to build tests" ON)
option(BUILD_BENCHMARKS "Configure CMake to build (google) benchmarks" OFF)

###################################################################################################
# - cmake modules ---------------------------------------------------------------------------------

set(CMAKE_MODULE_PATH "${CMAKE_CURRENT_SOURCE_DIR}/cmake/Modules/" ${CMAKE_MODULE_PATH})

include(FeatureSummary)
include(CheckIncludeFiles)
include(CheckLibraryExists)

###################################################################################################
# - conda environment -----------------------------------------------------------------------------

if("$ENV{CONDA_BUILD}" STREQUAL "1")
    set(CMAKE_SYSTEM_PREFIX_PATH "$ENV{BUILD_PREFIX};$ENV{PREFIX};${CMAKE_SYSTEM_PREFIX_PATH}")
    set(CONDA_INCLUDE_DIRS "$ENV{BUILD_PREFIX}/include" "$ENV{PREFIX}/include")
    set(CONDA_LINK_DIRS "$ENV{BUILD_PREFIX}/lib" "$ENV{PREFIX}/lib")
    message(STATUS "Conda build detected, CMAKE_SYSTEM_PREFIX_PATH set to: ${CMAKE_SYSTEM_PREFIX_PATH}")
elseif(DEFINED ENV{CONDA_PREFIX})
    set(CMAKE_SYSTEM_PREFIX_PATH "$ENV{CONDA_PREFIX};${CMAKE_SYSTEM_PREFIX_PATH}")
    set(CONDA_INCLUDE_DIRS "$ENV{CONDA_PREFIX}/include")
    set(CONDA_LINK_DIRS "$ENV{CONDA_PREFIX}/lib")
    message(STATUS "Conda environment detected, CMAKE_SYSTEM_PREFIX_PATH set to: ${CMAKE_SYSTEM_PREFIX_PATH}")
endif("$ENV{CONDA_BUILD}" STREQUAL "1")

###################################################################################################
# - find arrow ------------------------------------------------------------------------------------

message(STATUS "BUILDING ARROW")
include(ConfigureArrow)

if(ARROW_FOUND)
    message(STATUS "Apache Arrow found in ${ARROW_INCLUDE_DIR}")
else()
    message(FATAL_ERROR "Apache Arrow not found, please check your settings.")
endif(ARROW_FOUND)

###################################################################################################
# - find zlib -------------------------------------------------------------------------------------

find_package(ZLIB REQUIRED)

message(STATUS "ZLIB: ZLIB_LIBRARIES set to ${ZLIB_LIBRARIES}")
message(STATUS "ZLIB: ZLIB_INCLUDE_DIRS set to ${ZLIB_INCLUDE_DIRS}")

if(ZLIB_FOUND)
    message(STATUS "ZLib found in ${ZLIB_INCLUDE_DIRS}")
else()
    message(FATAL_ERROR "ZLib not found, please check your settings.")
endif(ZLIB_FOUND)

###################################################################################################
# - find boost ------------------------------------------------------------------------------------

# Don't look for a CMake configuration file
set(Boost_NO_BOOST_CMAKE ON)

find_package(
    Boost REQUIRED MODULE
    COMPONENTS filesystem
)

message(STATUS "BOOST: Boost_LIBRARIES set to ${Boost_LIBRARIES}")
message(STATUS "BOOST: Boost_INCLUDE_DIRS set to ${Boost_INCLUDE_DIRS}")

if(Boost_FOUND)
    message(STATUS "Boost found in ${Boost_INCLUDE_DIRS}")
else()
    message(FATAL_ERROR "Boost not found, please check your settings.")
endif(Boost_FOUND)

###################################################################################################
# - RMM -------------------------------------------------------------------------------------------

find_path(RMM_INCLUDE "rmm"
          HINTS "$ENV{RMM_ROOT}/include")

find_library(RMM_LIBRARY "rmm"
             HINTS "$ENV{RMM_ROOT}/lib" "$ENV{RMM_ROOT}/build")

message(STATUS "RMM: RMM_LIBRARY set to ${RMM_LIBRARY}")
message(STATUS "RMM: RMM_INCLUDE set to ${RMM_INCLUDE}")

add_library(rmm SHARED IMPORTED ${RMM_LIBRARY})
if(RMM_INCLUDE AND RMM_LIBRARY)
    set_target_properties(rmm PROPERTIES IMPORTED_LOCATION ${RMM_LIBRARY})
endif(RMM_INCLUDE AND RMM_LIBRARY)

###################################################################################################
# - DLPACK -------------------------------------------------------------------------------------------

find_path(
    DLPACK_INCLUDE "dlpack"
    HINTS "$ENV{DLPACK_ROOT}/include"
)

message(STATUS "DLPACK: DLPACK_INCLUDE set to ${DLPACK_INCLUDE}")

###################################################################################################
# - jitify ----------------------------------------------------------------------------------------

option(JITIFY_USE_CACHE "Use a file cache for JIT compiled kernels" ON)
if(JITIFY_USE_CACHE)
    message(STATUS "Using file cache for JIT compiled kernels")
    add_definitions("-DJITIFY_USE_CACHE -DCUDF_VERSION=${CMAKE_PROJECT_VERSION}")
endif(JITIFY_USE_CACHE)

###################################################################################################
# - add gtest -------------------------------------------------------------------------------------

if(BUILD_TESTS)
    include(CTest)
    include(ConfigureGoogleTest)

    if(GTEST_FOUND)
        message(STATUS "Google C++ Testing Framework (Google Test) found in ${GTEST_ROOT}")
        include_directories(${GTEST_INCLUDE_DIR})
        add_subdirectory(${CMAKE_SOURCE_DIR}/tests)
        add_subdirectory(${CMAKE_SOURCE_DIR}/custrings/tests)
    else()
        message(AUTHOR_WARNING "Google C++ Testing Framework (Google Test) not found: automated tests are disabled.")
    endif(GTEST_FOUND)
endif(BUILD_TESTS)

message(STATUS "CUDF_TEST_LIST set to: ${CUDF_TEST_LIST}")
message(STATUS "NVSTRINGS_TEST_LIST set to: ${NVSTRINGS_TEST_LIST}")

###################################################################################################
# - add google benchmark --------------------------------------------------------------------------

if(BUILD_BENCHMARKS)

  include(ConfigureGoogleBenchmark)

  if(GBENCH_FOUND)
    message(STATUS "Google C++ Benchmarking Framework (Google Benchmark) found in ${GBENCH_ROOT}")
    include_directories(${GBENCH_INCLUDE_DIR})
    add_subdirectory(${CMAKE_SOURCE_DIR}/benchmarks)
  else()
    message(AUTHOR_WARNING "Google C++ Benchmarking Framework (Google Benchmark) not found: automated tests are disabled.")
  endif(GBENCH_FOUND)

endif(BUILD_BENCHMARKS)

###################################################################################################
# - include paths ---------------------------------------------------------------------------------

if(CMAKE_CUDA_TOOLKIT_INCLUDE_DIRECTORIES)
	include_directories("${CMAKE_CUDA_TOOLKIT_INCLUDE_DIRECTORIES}")
endif(CMAKE_CUDA_TOOLKIT_INCLUDE_DIRECTORIES)

include_directories("${CMAKE_BINARY_DIR}/include"
                    "${CMAKE_SOURCE_DIR}/include"
                    "${CMAKE_SOURCE_DIR}/src"
                    "${CMAKE_SOURCE_DIR}/thirdparty/cub"
                    "${CMAKE_SOURCE_DIR}/thirdparty/jitify"
                    "${CMAKE_SOURCE_DIR}/thirdparty/libcudacxx/include"
                    "${ARROW_INCLUDE_DIR}"
                    "${FLATBUFFERS_INCLUDE_DIR}"
                    "${ZLIB_INCLUDE_DIRS}"
                    "${Boost_INCLUDE_DIRS}"
                    "${RMM_INCLUDE}"
                    "${DLPACK_INCLUDE}")

if(CONDA_INCLUDE_DIRS)
    include_directories("${CONDA_INCLUDE_DIRS}")
endif(CONDA_INCLUDE_DIRS)

###################################################################################################
# - library paths ---------------------------------------------------------------------------------

link_directories("${CMAKE_CUDA_IMPLICIT_LINK_DIRECTORIES}" # CMAKE_CUDA_IMPLICIT_LINK_DIRECTORIES is an undocumented/unsupported variable containing the link directories for nvcc
                 "${CMAKE_BINARY_DIR}/lib"
                 "${CMAKE_BINARY_DIR}"
                 "${FLATBUFFERS_LIBRARY_DIR}"
                 "${GTEST_LIBRARY_DIR}"
                 "${RMM_LIBRARY}")

if(CONDA_LINK_DIRS)
    link_directories("${CONDA_LINK_DIRS}")
endif(CONDA_LINK_DIRS)

###################################################################################################
# - library targets -------------------------------------------------------------------------------

add_library(libNVStrings
            custrings/strings/NVStrings.cu
            custrings/strings/NVStringsImpl.cu
            custrings/strings/array.cu
            custrings/strings/attrs.cu
            custrings/strings/case.cu
            custrings/strings/combine.cu
            custrings/strings/convert.cu
            custrings/strings/count.cu
            custrings/strings/datetime.cu
            custrings/strings/extract.cu
            custrings/strings/extract_record.cu
            custrings/strings/find.cu
            custrings/strings/findall.cu
            custrings/strings/findall_record.cu
            custrings/strings/modify.cu
            custrings/strings/pad.cu
            custrings/strings/replace.cu
            custrings/strings/replace_backref.cu
            custrings/strings/replace_multi.cu
            custrings/strings/split.cu
            custrings/strings/strip.cu
            custrings/strings/substr.cu
            custrings/strings/urlencode.cu
            custrings/util.cu
            custrings/regex/regexec.cpp
            custrings/regex/regcomp.cpp)

add_library(libNVCategory
            custrings/category/NVCategory.cu
            custrings/category/numeric_category.cu
            custrings/category/numeric_category_int.cu
            custrings/category/numeric_category_long.cu
            custrings/category/numeric_category_float.cu
            custrings/category/numeric_category_double.cu)

add_library(libNVText
            custrings/text/NVText.cu
            custrings/text/edit_distance.cu
            custrings/text/ngram.cu
            custrings/text/stemmer.cu
            custrings/text/tokens.cu
            custrings/util.cu)

add_library(cudf
            src/comms/ipc/ipc.cpp
            src/column/legacy/column.cpp
            src/column/legacy/context.cpp
            src/table/legacy/table.cpp
            src/strings/nvcategory_util.cpp
            src/join/legacy/joining.cu
            src/orderby/legacy/orderby.cu
            src/predicates/legacy/is_sorted.cu
            src/sort/is_sorted.cu
            src/sort/legacy/digitize.cu
            src/groupby/hash/legacy/groupby.cu
            src/groupby/sort/legacy/sort_helper.cu
            src/groupby/sort/legacy/groupby.cu
            src/groupby/legacy/groupby_without_aggregation.cu
            src/groupby/common/legacy/aggregation_requests.cpp
            src/rolling/legacy/rolling.cu
            src/rolling/legacy/jit/code/kernel.cpp
            src/rolling/legacy/jit/code/operation.cpp
            src/rolling/legacy/jit/util/type.cpp
            src/binaryop/legacy/binaryop.cpp
            src/binaryop/legacy/compiled/binary_ops.cu
            src/binaryop/legacy/jit/code/kernel.cpp
            src/binaryop/legacy/jit/code/operation.cpp
            src/binaryop/legacy/jit/code/traits.cpp
            src/binaryop/legacy/jit/util/operator.cpp
            src/binaryop/legacy/jit/util/type.cpp
            src/jit/legacy/type.cpp
            src/jit/parser.cpp
            src/jit/cache.cpp
            src/jit/launcher.cpp
            src/transform/legacy/transform.cpp
            src/transform/jit/code/kernel.cpp
            src/transform/legacy/nans_to_nulls.cu
            src/transform/transform.cpp
            src/bitmask/legacy/bitmask_ops.cu
            src/stream_compaction/legacy/apply_boolean_mask.cu
            src/stream_compaction/legacy/drop_nulls.cu
            src/stream_compaction/legacy/drop_duplicates.cu
            src/datetime/legacy/datetime_ops.cu
            src/datetime/datetime_util.cpp
            src/hash/legacy/hashing.cu
            src/quantiles/quantiles.cu
            src/quantiles/group_quantiles.cu
            src/reductions/legacy/reductions.cu
            src/reductions/legacy/min.cu
            src/reductions/legacy/max.cu
            src/reductions/legacy/any.cu
            src/reductions/legacy/all.cu
            src/reductions/legacy/sum.cu
            src/reductions/legacy/product.cu
            src/reductions/legacy/sum_of_squares.cu
            src/reductions/legacy/mean.cu
            src/reductions/legacy/var.cu
            src/reductions/legacy/std.cu
            src/reductions/legacy/scan.cu
            src/replace/legacy/replace.cu
	    src/replace/replace.cu
            src/reshape/stack.cu
            src/transpose/transpose.cu
            src/transpose/legacy/transpose.cu
            src/merge/legacy/merge.cu
            src/unary/null_ops.cu
            src/unary/legacy/math_ops.cu
            src/unary/legacy/cast_ops.cu
            src/unary/legacy/null_ops.cu
            src/io/legacy/cuio_common.cpp
            src/io/legacy/io_functions.cpp
            src/io/convert/csr/legacy/cudf_to_csr.cu
            src/io/convert/dlpack/legacy/cudf_dlpack.cpp
            src/io/avro/legacy/avro_reader_impl.cu
            src/io/avro/avro_gpu.cu
            src/io/avro/avro.cpp
            src/io/csv/legacy/csv_reader_impl.cu
            src/io/csv/legacy/csv_writer.cu
            src/io/csv/legacy/csv_gpu.cu
            src/io/json/legacy/json_reader_impl.cu
            src/io/orc/legacy/orc_reader_impl.cu
            src/io/orc/legacy/orc_writer_impl.cu
            src/io/orc/orc.cpp
            src/io/orc/timezone.cpp
            src/io/orc/stripe_data.cu
            src/io/orc/stripe_init.cu
            src/io/orc/stripe_enc.cu
            src/io/orc/dict_enc.cu
            src/io/parquet/page_data.cu
            src/io/parquet/page_hdr.cu
            src/io/parquet/legacy/parquet_reader_impl.cu
            src/io/parquet/parquet.cpp
            src/io/comp/cpu_unbz2.cpp
            src/io/comp/uncomp.cpp
            src/io/comp/brotli_dict.cpp
            src/io/comp/debrotli.cu
            src/io/comp/snap.cu
            src/io/comp/unsnap.cu
            src/io/comp/gpuinflate.cu
            src/io/utilities/datasource.cpp
            src/io/utilities/legacy/parsing_utils.cu
            src/utilities/legacy/cuda_utils.cu
            src/utilities/column_utils.cpp
	    src/copying/gather.cu
            src/utilities/legacy/error_utils.cpp
            src/utilities/nvtx/nvtx_utils.cpp
            src/utilities/nvtx/legacy/nvtx_utils.cpp
            src/copying/copy.cpp
            src/copying/slice.cpp
            src/copying/split.cpp
            src/copying/legacy/copy.cpp
            src/copying/legacy/gather.cu
            src/copying/legacy/scatter.cu
            src/copying/legacy/slice.cu
            src/copying/legacy/split.cu
            src/bitmask/legacy/legacy_bitmask.cpp
            src/copying/legacy/copy_range.cu
            src/filling/legacy/fill.cu
            src/filling/legacy/repeat.cu
            src/filling/legacy/tile.cu
            src/search/legacy/search.cu
            src/column/column.cu
            src/column/column_view.cpp
            src/column/column_device_view.cu
            src/column/column_factories.cpp
            src/table/table_view.cpp
            src/table/table_device_view.cu
            src/table/table.cpp
            src/bitmask/null_mask.cu
            src/sort/sort.cu
            src/column/legacy/interop.cpp
            src/strings/strings_column_factories.cu
            src/strings/strings_scalar_factories.cpp
            src/strings/strings_column_view.cu
            src/strings/utilities.cu
            src/strings/attributes.cu
            src/strings/copying/copying.cu
            src/strings/sorting/sorting.cu
            src/strings/substring.cu
            src/strings/combine.cu
            src/strings/char_types/char_types.cu
            src/strings/case.cu
            src/strings/find.cu
            src/strings/convert/convert_integers.cu
            src/strings/convert/convert_booleans.cu
<<<<<<< HEAD
            src/strings/replace.cu
=======
            src/strings/filling/fill.cu
>>>>>>> b62db173
            src/scalar/scalar.cpp
            src/scalar/scalar_factories.cpp)

# Rename installation to proper names for later finding
set_target_properties(libNVStrings PROPERTIES OUTPUT_NAME "NVStrings")
set_target_properties(libNVCategory PROPERTIES OUTPUT_NAME "NVCategory")
set_target_properties(libNVText PROPERTIES OUTPUT_NAME "NVText")

# Override RPATH for cudf
set_target_properties(cudf PROPERTIES BUILD_RPATH "\$ORIGIN")

# Override RPATH for nvstrings
set_target_properties(libNVStrings PROPERTIES BUILD_RPATH "\$ORIGIN")
set_target_properties(libNVCategory PROPERTIES BUILD_RPATH "\$ORIGIN")
set_target_properties(libNVText PROPERTIES BUILD_RPATH "\$ORIGIN")

###################################################################################################
# - jitify ----------------------------------------------------------------------------------------

# Creates executable stringify and uses it to convert types.h to c-str for use in JIT code
add_executable(stringify "${CMAKE_SOURCE_DIR}/thirdparty/jitify/stringify.cpp")
execute_process(WORKING_DIRECTORY ${CMAKE_BINARY_DIR}
    COMMAND ${CMAKE_COMMAND} -E make_directory ${CMAKE_BINARY_DIR}/include)

add_custom_command(OUTPUT ${CMAKE_BINARY_DIR}/include/types.h.jit
                   WORKING_DIRECTORY ${CMAKE_CURRENT_SOURCE_DIR}/include
                   COMMAND ${CMAKE_BINARY_DIR}/stringify cudf/types.h > ${CMAKE_BINARY_DIR}/include/types.h.jit
                   COMMENT "Run stringify on header types.h to convert it to c-str for use in JIT compiled code"
                   DEPENDS stringify
                   MAIN_DEPENDENCY ${CMAKE_CURRENT_SOURCE_DIR}/include/cudf/types.h)

add_custom_command(OUTPUT ${CMAKE_BINARY_DIR}/include/types.hpp.jit
                   WORKING_DIRECTORY ${CMAKE_CURRENT_SOURCE_DIR}/include
                   COMMAND ${CMAKE_BINARY_DIR}/stringify cudf/types.hpp > ${CMAKE_BINARY_DIR}/include/types.hpp.jit
                   COMMENT "Run stringify on header types.hpp to convert it to c-str for use in JIT compiled code"
                   DEPENDS stringify
                   MAIN_DEPENDENCY ${CMAKE_CURRENT_SOURCE_DIR}/include/cudf/types.hpp)

add_custom_target(stringify_run DEPENDS
                  ${CMAKE_BINARY_DIR}/include/types.h.jit
                  ${CMAKE_BINARY_DIR}/include/types.hpp.jit)

add_dependencies(cudf stringify_run)

###################################################################################################
# - build options ---------------------------------------------------------------------------------

option(USE_NVTX "Build with NVTX support" ON)
if(USE_NVTX)
    message(STATUS "Using Nvidia Tools Extension")
    find_library(NVTX_LIBRARY nvToolsExt PATH ${CMAKE_CUDA_IMPLICIT_LINK_DIRECTORIES})
    target_link_libraries(cudf ${NVTX_LIBRARY})
    set(CMAKE_CXX_FLAGS "${CMAKE_CXX_FLAGS} -DUSE_NVTX")
endif(USE_NVTX)

option(HT_LEGACY_ALLOCATOR "Use the legacy allocator for hash tables" ON)
if(HT_LEGACY_ALLOCATOR)
    message(STATUS "Using legacy allocator for hash tables")
    set(CMAKE_CUDA_FLAGS "${CMAKE_CUDA_FLAGS} --define-macro HT_LEGACY_ALLOCATOR")
endif(HT_LEGACY_ALLOCATOR)

###################################################################################################
# - link libraries --------------------------------------------------------------------------------

# Get all the symbols from the Arrow CUDA Library for Cython
set(ARROW_CUDA_LIB_LINK -Wl,--whole-archive ${ARROW_CUDA_LIB} -Wl,--no-whole-archive)

# link targets for NVStrings
target_link_libraries(libNVStrings rmm cudart cuda)
target_link_libraries(libNVCategory libNVStrings rmm cudart cuda)
target_link_libraries(libNVText libNVStrings rmm cudart cuda)

# link targets for cuDF
target_link_libraries(cudf NVCategory NVStrings rmm ${ARROW_CUDA_LIB_LINK} ${ARROW_LIB} nvrtc cudart cuda ${ZLIB_LIBRARIES} ${Boost_LIBRARIES})

###################################################################################################
# - install targets -------------------------------------------------------------------------------

# install targets for NVStrings
install(TARGETS libNVStrings
        DESTINATION lib
        COMPONENT nvstrings)

install(TARGETS libNVCategory
        DESTINATION lib
        COMPONENT nvstrings)

install(TARGETS libNVText
        DESTINATION lib
        COMPONENT nvstrings)

install(DIRECTORY ${CMAKE_CURRENT_SOURCE_DIR}/include/nvstrings
        DESTINATION include
        COMPONENT nvstrings)

add_custom_target(nvstrings
                  DEPENDS libNVStrings libNVCategory libNVText)

# install targets for cuDF
install(TARGETS cudf
        DESTINATION lib
        COMPONENT cudf)
install(DIRECTORY ${CMAKE_CURRENT_SOURCE_DIR}/include/cudf
        DESTINATION include
        COMPONENT cudf)

add_custom_target(install_cudf
                  COMMAND "${CMAKE_COMMAND}" -DCOMPONENT=cudf -P "${CMAKE_BINARY_DIR}/cmake_install.cmake"
                  DEPENDS cudf)

if(BUILD_TESTS)
    add_dependencies(install_cudf cudftestutil)
endif(BUILD_TESTS)

add_custom_target(install_nvstrings
                  COMMAND "${CMAKE_COMMAND}" -DCOMPONENT=nvstrings -P "${CMAKE_BINARY_DIR}/cmake_install.cmake"
                  DEPENDS nvstrings)

add_custom_target(build_tests_cudf
                  DEPENDS ${CUDF_TEST_LIST})

add_custom_target(build_tests_nvstrings
                  DEPENDS ${NVSTRINGS_TEST_LIST})

add_custom_target(test_cudf
                  COMMAND ctest -E "NVSTRINGS"
                  DEPENDS build_tests_cudf)

add_custom_target(test_nvstrings
                  COMMAND ctest -R "NVSTRINGS"
                  DEPENDS build_tests_nvstrings)

###################################################################################################
# - make documentation ----------------------------------------------------------------------------

# doc targets for nvstrings
add_custom_command(OUTPUT NVSTRINGS_DOXYGEN
                   WORKING_DIRECTORY ${CMAKE_CURRENT_SOURCE_DIR}/custrings/doxygen
                   COMMAND doxygen Doxyfile
                   VERBATIM
)
add_custom_target(docs_nvstrings DEPENDS NVSTRINGS_DOXYGEN)

# doc targets for cuDF
add_custom_command(OUTPUT CUDF_DOXYGEN
                   WORKING_DIRECTORY ${CMAKE_CURRENT_SOURCE_DIR}/doxygen
                   COMMAND doxygen Doxyfile
                   VERBATIM)

add_custom_target(docs_cudf DEPENDS CUDF_DOXYGEN)<|MERGE_RESOLUTION|>--- conflicted
+++ resolved
@@ -500,11 +500,8 @@
             src/strings/find.cu
             src/strings/convert/convert_integers.cu
             src/strings/convert/convert_booleans.cu
-<<<<<<< HEAD
             src/strings/replace.cu
-=======
             src/strings/filling/fill.cu
->>>>>>> b62db173
             src/scalar/scalar.cpp
             src/scalar/scalar_factories.cpp)
 
