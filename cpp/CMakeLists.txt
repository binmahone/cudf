--- conflicted
+++ resolved
@@ -625,10 +625,7 @@
                           ${CMAKE_BINARY_DIR}/include/bit.hpp.jit
                           ${CMAKE_BINARY_DIR}/include/jit/timestamps.hpp.jit
                           ${CMAKE_BINARY_DIR}/include/jit/fixed_point.hpp.jit
-<<<<<<< HEAD
-=======
                           ${CMAKE_BINARY_DIR}/include/jit/durations.hpp.jit
->>>>>>> b7245b10
                           ${CMAKE_BINARY_DIR}/include/jit/libcudacxx/details/__config.jit
                           ${CMAKE_BINARY_DIR}/include/jit/libcudacxx/simt/limits.jit
                           ${CMAKE_BINARY_DIR}/include/jit/libcudacxx/simt/cfloat.jit
@@ -654,10 +651,7 @@
                                    ${CMAKE_CURRENT_SOURCE_DIR}/include/cudf/utilities/bit.hpp
                                    ${CMAKE_CURRENT_SOURCE_DIR}/include/cudf/wrappers/timestamps.hpp
                                    ${CMAKE_CURRENT_SOURCE_DIR}/include/cudf/fixed_point/fixed_point.hpp
-<<<<<<< HEAD
-=======
                                    ${CMAKE_CURRENT_SOURCE_DIR}/include/cudf/wrappers/durations.hpp
->>>>>>> b7245b10
                                    ${LIBCUDACXX_INCLUDE_DIR}/details/__config
                                    ${LIBCUDACXX_INCLUDE_DIR}/simt/limits
                                    ${LIBCUDACXX_INCLUDE_DIR}/simt/cfloat
@@ -686,10 +680,7 @@
                    COMMAND ${CMAKE_BINARY_DIR}/stringify ../src/rolling/rolling_jit_detail.hpp > ${CMAKE_BINARY_DIR}/include/rolling_jit_detail.hpp.jit
                    COMMAND ${CMAKE_BINARY_DIR}/stringify cudf/wrappers/timestamps.hpp > ${CMAKE_BINARY_DIR}/include/jit/timestamps.hpp.jit
                    COMMAND ${CMAKE_BINARY_DIR}/stringify cudf/fixed_point/fixed_point.hpp > ${CMAKE_BINARY_DIR}/include/jit/fixed_point.hpp.jit
-<<<<<<< HEAD
-=======
                    COMMAND ${CMAKE_BINARY_DIR}/stringify cudf/wrappers/durations.hpp > ${CMAKE_BINARY_DIR}/include/jit/durations.hpp.jit
->>>>>>> b7245b10
                    COMMAND ${CMAKE_BINARY_DIR}/stringify ${LIBCUDACXX_INCLUDE_DIR}/details/__config libcudacxx_details_config > ${CMAKE_BINARY_DIR}/include/jit/libcudacxx/details/__config.jit
                    COMMAND ${CMAKE_BINARY_DIR}/stringify ${LIBCUDACXX_INCLUDE_DIR}/simt/limits libcudacxx_simt_limits > ${CMAKE_BINARY_DIR}/include/jit/libcudacxx/simt/limits.jit
                    COMMAND ${CMAKE_BINARY_DIR}/stringify ${LIBCUDACXX_INCLUDE_DIR}/simt/cfloat libcudacxx_simt_cfloat > ${CMAKE_BINARY_DIR}/include/jit/libcudacxx/simt/cfloat.jit
@@ -718,10 +709,7 @@
                   ${CMAKE_BINARY_DIR}/include/bit.hpp.jit
                   ${CMAKE_BINARY_DIR}/include/jit/timestamps.hpp.jit
                   ${CMAKE_BINARY_DIR}/include/jit/fixed_point.hpp.jit
-<<<<<<< HEAD
-=======
                   ${CMAKE_BINARY_DIR}/include/jit/durations.hpp.jit
->>>>>>> b7245b10
                   ${CMAKE_BINARY_DIR}/include/jit/libcudacxx/details/__config.jit
                   ${CMAKE_BINARY_DIR}/include/jit/libcudacxx/simt/limits.jit
                   ${CMAKE_BINARY_DIR}/include/jit/libcudacxx/simt/cfloat.jit
