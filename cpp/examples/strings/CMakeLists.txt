--- conflicted
+++ resolved
@@ -8,27 +8,7 @@
   LANGUAGES CXX CUDA
 )
 
-<<<<<<< HEAD
-set(CPM_DOWNLOAD_VERSION v0.35.3)
-file(
-  DOWNLOAD
-  https://github.com/cpm-cmake/CPM.cmake/releases/download/${CPM_DOWNLOAD_VERSION}/get_cpm.cmake
-  ${CMAKE_BINARY_DIR}/cmake/get_cpm.cmake
-)
-include(${CMAKE_BINARY_DIR}/cmake/get_cpm.cmake)
-
-set(CUDF_TAG branch-24.02)
-CPMFindPackage(
-  NAME cudf GIT_REPOSITORY https://github.com/rapidsai/cudf
-  GIT_TAG ${CUDF_TAG}
-  GIT_SHALLOW
-    TRUE
-    SOURCE_SUBDIR
-    cpp
-)
-=======
 include(../fetch_dependencies.cmake)
->>>>>>> afd7d189
 
 list(APPEND CUDF_CUDA_FLAGS --expt-extended-lambda --expt-relaxed-constexpr)
 
