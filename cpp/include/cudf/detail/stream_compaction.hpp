/*
 * Copyright (c) 2019, NVIDIA CORPORATION.
 *
 * Licensed under the Apache License, Version 2.0 (the "License");
 * you may not use this file except in compliance with the License.
 * You may obtain a copy of the License at
 *
 *     http://www.apache.org/licenses/LICENSE-2.0
 *
 * Unless required by applicable law or agreed to in writing, software
 * distributed under the License is distributed on an "AS IS" BASIS,
 * WITHOUT WARRANTIES OR CONDITIONS OF ANY KIND, either express or implied.
 * See the License for the specific language governing permissions and
 * limitations under the License.
 */

#pragma once

#include <cudf/column/column_device_view.cuh>
#include <cudf/column/column_view.hpp>
#include <cudf/stream_compaction.hpp>
#include <cudf/types.hpp>

namespace cudf {
namespace experimental {
namespace detail {
/**
 * @brief Filters a table to remove null elements.
 *
 * Filters the rows of the `input` considering specified columns indicated in
 * `keys` for validity / null values.
 *
 * Given an input table_view, row `i` from the input columns is copied to
 * the output if the same row `i` of @p keys has at least @p keep_threshold
 * non-null fields.
 *
 * This operation is stable: the input order is preserved in the output.
 *
 * Any non-nullable column in the input is treated as all non-null.
 *
 * @code{.pseudo}
 *          input   {col1: {1, 2,    3,    null},
 *                   col2: {4, 5,    null, null},
 *                   col3: {7, null, null, null}}
 *          keys = {0, 1, 2} // All columns
 *          keep_threshold = 2
 *
 *          output {col1: {1, 2}
 *                  col2: {4, 5}
 *                  col3: {7, null}}
 * @endcode
 *
 * @note if @p input.num_rows() is zero, or @p keys is empty or has no nulls,
 * there is no error, and an empty `table` is returned
 *
 * @param[in] input The input `table_view` to filter.
 * @param[in] keys  vector of indices representing key columns from `input`
 * @param[in] keep_threshold The minimum number of non-null fields in a row
 *                           required to keep the row.
 * @param[in] mr Optional, The resource to use for all allocations
 * @param[in] stream Optional CUDA stream on which to execute kernels
 * @return unique_ptr<table> Table containing all rows of the `input` with at least @p
 * keep_threshold non-null fields in @p keys.
 */
std::unique_ptr<experimental::table> drop_nulls(
  table_view const& input,
  std::vector<size_type> const& keys,
  cudf::size_type keep_threshold,
  rmm::mr::device_memory_resource* mr = rmm::mr::get_default_resource(),
  cudaStream_t stream                 = 0);

/**
 * @brief Filters `input` using `boolean_mask` of boolean values as a mask.
 *
 * Given an input `table_view` and a mask `column_view`, an element `i` from
 * each column_view of the `input` is copied to the corresponding output column
 * if the corresponding element `i` in the mask is non-null and `true`.
 * This operation is stable: the input order is preserved.
 *
 * @note if @p input.num_rows() is zero, there is no error, and an empty table
 * is returned.
 *
 * @throws cudf::logic_error if The `input` size  and `boolean_mask` size mismatches.
 * @throws cudf::logic_error if `boolean_mask` is not `BOOL8` type.
 *
 * @param[in] input The input table_view to filter
 * @param[in] boolean_mask A nullable column_view of type BOOL8 used as
 * a mask to filter the `input`.
 * @param[in] mr Optional, The resource to use for all allocations
 * @param[in] stream Optional CUDA stream on which to execute kernels
 * @return unique_ptr<table> Table containing copy of all rows of @p input passing
 * the filter defined by @p boolean_mask.
 */
std::unique_ptr<experimental::table> apply_boolean_mask(
  table_view const& input,
  column_view const& boolean_mask,
  rmm::mr::device_memory_resource* mr = rmm::mr::get_default_resource(),
  cudaStream_t stream                 = 0);

/**
 * @brief Create a new table without duplicate rows
 *
 * Given an `input` table_view, each row is copied to output table if the corresponding
 * row of `keys` columns is unique, where the definition of unique depends on the value of @p keep:
 * - KEEP_FIRST: only the first of a sequence of duplicate rows is copied
 * - KEEP_LAST: only the last of a sequence of duplicate rows is copied
 * - KEEP_NONE: only unique rows are kept
 *
 * @throws cudf::logic_error if The `input` row size mismatches with `keys`.
 *
 * @param[in] input           input table_view to copy only unique rows
 * @param[in] keys            vector of indices representing key columns from `input`
 * @param[in] keep            keep first entry, last entry, or no entries if duplicates found
 * @param[in] nulls_are_equal flag to denote nulls are equal if true,
 * nulls are not equal if false
 * @param[in] mr Optional, The resource to use for all allocations
 * @param[in] stream Optional CUDA stream on which to execute kernels
 *
 * @return unique_ptr<table> Table with unique rows as per specified `keep`.
 */
std::unique_ptr<experimental::table> drop_duplicates(
  table_view const& input,
  std::vector<size_type> const& keys,
  duplicate_keep_option const& keep,
  bool const& nulls_are_equal         = true,
  rmm::mr::device_memory_resource* mr = rmm::mr::get_default_resource(),
  cudaStream_t stream                 = 0);

/**
 * @brief Count the unique elements in the column_view
 *
 * Given an input column_view, number of unique elements in this column_view is returned
 *
 * If both `ignore_nulls` and `nan_as_null` are true, both `NaN` and `null`
 * values are ignored.
 * If `ignor_nulls` is true and `nan_as_null` is false, only `null` is
 * ignored, `NaN` is considered in unique count.
 *
 * @param[in] input         The column_view whose unique elements will be counted.
 * @param[in] ignore_nulls  flag to ignore `null` in unique count if true
 * @param[in] nan_as_null   flag to consider `NaN==null` if true.
 * @param[in] mr Optional, The resource to use for all allocations
 * @param[in] stream Optional CUDA stream on which to execute kernels
 *
 * @return number of unique elements
 */

cudf::size_type unique_count(column_view const& input,
                             bool const& ignore_nulls,
                             bool const& nan_as_null,
                             cudaStream_t stream = 0);

<<<<<<< HEAD
/**
 * @brief A structure to be used for checking `NAN` at an index in a 
=======
/**---------------------------------------------------------------------------*
 * @brief A structure to be used for checking `NAN` at an index in a
>>>>>>> cfb1f6b6
 * `column_device_view`
 *
 * @tparam T The type of `column_device_view`
 **/
template <typename T>
<<<<<<< HEAD
struct check_for_nan
{
  /**
   * @brief Construct a strcuture
   *
   * @param[in] input The `column_device_view`
   **/
  check_for_nan(cudf::column_device_view input) :_input{input}{}

=======
struct check_for_nan {
  /**---------------------------------------------------------------------------*
   * @brief Construct a strcuture
   *
   * @param[in] input The `column_device_view`
   *---------------------------------------------------------------------------**/
  check_for_nan(cudf::column_device_view input) : _input{input} {}
>>>>>>> cfb1f6b6

  /**
   * @brief Operator to be called to check for `NAN` at `index` in `_input`
   *
   * @param[in] index The index at which the `NAN` needs to be checked in `input`
   *
   * @returns bool true if value at `index` is `NAN` and not null, else false
<<<<<<< HEAD
   **/
  __device__
  bool operator()(size_type index)
=======
   *---------------------------------------------------------------------------**/
  __device__ bool operator()(size_type index)
>>>>>>> cfb1f6b6
  {
    return std::isnan(_input.data<T>()[index]) and _input.is_valid(index);
  }

 protected:
  cudf::column_device_view _input;
};

/**
 * @brief A structure to be used along with type_dispatcher to check if a
 * `column_view` has `NAN`.
<<<<<<< HEAD
 **/
struct has_nans{

  /**
=======
 *---------------------------------------------------------------------------**/
struct has_nans {
  /**---------------------------------------------------------------------------*
>>>>>>> cfb1f6b6
   * @brief Checks if `input` has `NAN`
   *
   * @note This will be applicable only for floating point type columns.
   *
   * @param[in] input The `column_view` which will be checked for `NAN`
   * @param[in] stream Optional CUDA stream on which to execute kernels
   *
   * @returns bool true if `input` has `NAN` else false
<<<<<<< HEAD
   **/
  template <typename T,
         std::enable_if_t<std::is_floating_point<T>::value>* = nullptr>
  bool operator()(column_view const& input, cudaStream_t stream){
      auto input_device_view = cudf::column_device_view::create(input, stream);
      auto device_view = *input_device_view;
      auto count = thrust::count_if(rmm::exec_policy(stream)->on(stream),
                                    thrust::counting_iterator<cudf::size_type>(0),
                                    thrust::counting_iterator<cudf::size_type>(input.size()),
                                    check_for_nan<T>(device_view));
      return count > 0;
=======
   *---------------------------------------------------------------------------**/
  template <typename T, std::enable_if_t<std::is_floating_point<T>::value>* = nullptr>
  bool operator()(column_view const& input, cudaStream_t stream)
  {
    auto input_device_view = cudf::column_device_view::create(input, stream);
    auto device_view       = *input_device_view;
    auto count             = thrust::count_if(rmm::exec_policy(stream)->on(stream),
                                  thrust::counting_iterator<cudf::size_type>(0),
                                  thrust::counting_iterator<cudf::size_type>(input.size()),
                                  check_for_nan<T>(device_view));
    return count > 0;
>>>>>>> cfb1f6b6
  }

  /**
   * @brief Checks if `input` has `NAN`
   *
   * @note This will be applicable only for non-floating point type columns. And
   * non-floating point columns can never have `NAN`, so it will always return
   * false
   *
   * @param[in] input The `column_view` which will be checked for `NAN`
   * @param[in] stream Optional CUDA stream on which to execute kernels
   *
   * @returns bool Always false as non-floating point columns can't have `NAN`
<<<<<<< HEAD
   **/
  template <typename T,
          std::enable_if_t<not std::is_floating_point<T>::value>* = nullptr>
  bool operator()(column_view const& input, cudaStream_t stream){
      return false;
=======
   *---------------------------------------------------------------------------**/
  template <typename T, std::enable_if_t<not std::is_floating_point<T>::value>* = nullptr>
  bool operator()(column_view const& input, cudaStream_t stream)
  {
    return false;
>>>>>>> cfb1f6b6
  }
};

}  // namespace detail
}  // namespace experimental
}  // namespace cudf<|MERGE_RESOLUTION|>--- conflicted
+++ resolved
@@ -150,37 +150,19 @@
                              bool const& nan_as_null,
                              cudaStream_t stream = 0);
 
-<<<<<<< HEAD
-/**
- * @brief A structure to be used for checking `NAN` at an index in a 
-=======
-/**---------------------------------------------------------------------------*
- * @brief A structure to be used for checking `NAN` at an index in a
->>>>>>> cfb1f6b6
- * `column_device_view`
+/**
+ * @brief Functor to check for `NAN` at an index in a `column_device_view`.
  *
  * @tparam T The type of `column_device_view`
- **/
+ */
 template <typename T>
-<<<<<<< HEAD
-struct check_for_nan
-{
-  /**
-   * @brief Construct a strcuture
+struct check_for_nan {
+  /*
+   * @brief Construct from a column_device_view.
    *
    * @param[in] input The `column_device_view`
-   **/
-  check_for_nan(cudf::column_device_view input) :_input{input}{}
-
-=======
-struct check_for_nan {
-  /**---------------------------------------------------------------------------*
-   * @brief Construct a strcuture
-   *
-   * @param[in] input The `column_device_view`
-   *---------------------------------------------------------------------------**/
+   */
   check_for_nan(cudf::column_device_view input) : _input{input} {}
->>>>>>> cfb1f6b6
 
   /**
    * @brief Operator to be called to check for `NAN` at `index` in `_input`
@@ -188,14 +170,8 @@
    * @param[in] index The index at which the `NAN` needs to be checked in `input`
    *
    * @returns bool true if value at `index` is `NAN` and not null, else false
-<<<<<<< HEAD
-   **/
-  __device__
-  bool operator()(size_type index)
-=======
-   *---------------------------------------------------------------------------**/
+   */
   __device__ bool operator()(size_type index)
->>>>>>> cfb1f6b6
   {
     return std::isnan(_input.data<T>()[index]) and _input.is_valid(index);
   }
@@ -207,16 +183,9 @@
 /**
  * @brief A structure to be used along with type_dispatcher to check if a
  * `column_view` has `NAN`.
-<<<<<<< HEAD
- **/
-struct has_nans{
-
+ */
+struct has_nans {
   /**
-=======
- *---------------------------------------------------------------------------**/
-struct has_nans {
-  /**---------------------------------------------------------------------------*
->>>>>>> cfb1f6b6
    * @brief Checks if `input` has `NAN`
    *
    * @note This will be applicable only for floating point type columns.
@@ -225,20 +194,7 @@
    * @param[in] stream Optional CUDA stream on which to execute kernels
    *
    * @returns bool true if `input` has `NAN` else false
-<<<<<<< HEAD
-   **/
-  template <typename T,
-         std::enable_if_t<std::is_floating_point<T>::value>* = nullptr>
-  bool operator()(column_view const& input, cudaStream_t stream){
-      auto input_device_view = cudf::column_device_view::create(input, stream);
-      auto device_view = *input_device_view;
-      auto count = thrust::count_if(rmm::exec_policy(stream)->on(stream),
-                                    thrust::counting_iterator<cudf::size_type>(0),
-                                    thrust::counting_iterator<cudf::size_type>(input.size()),
-                                    check_for_nan<T>(device_view));
-      return count > 0;
-=======
-   *---------------------------------------------------------------------------**/
+   */
   template <typename T, std::enable_if_t<std::is_floating_point<T>::value>* = nullptr>
   bool operator()(column_view const& input, cudaStream_t stream)
   {
@@ -249,7 +205,6 @@
                                   thrust::counting_iterator<cudf::size_type>(input.size()),
                                   check_for_nan<T>(device_view));
     return count > 0;
->>>>>>> cfb1f6b6
   }
 
   /**
@@ -263,19 +218,11 @@
    * @param[in] stream Optional CUDA stream on which to execute kernels
    *
    * @returns bool Always false as non-floating point columns can't have `NAN`
-<<<<<<< HEAD
-   **/
-  template <typename T,
-          std::enable_if_t<not std::is_floating_point<T>::value>* = nullptr>
-  bool operator()(column_view const& input, cudaStream_t stream){
-      return false;
-=======
-   *---------------------------------------------------------------------------**/
+   */
   template <typename T, std::enable_if_t<not std::is_floating_point<T>::value>* = nullptr>
   bool operator()(column_view const& input, cudaStream_t stream)
   {
     return false;
->>>>>>> cfb1f6b6
   }
 };
 
