/*
 * Copyright (c) 2019, NVIDIA CORPORATION.
 *
 * Licensed under the Apache License, Version 2.0 (the "License");
 * you may not use this file except in compliance with the License.
 * You may obtain a copy of the License at
 *
 *     http://www.apache.org/licenses/LICENSE-2.0
 *
 * Unless required by applicable law or agreed to in writing, software
 * distributed under the License is distributed on an "AS IS" BASIS,
 * WITHOUT WARRANTIES OR CONDITIONS OF ANY KIND, either express or implied.
 * See the License for the specific language governing permissions and
 * limitations under the License.
 */

#pragma once

#include <cudf/types.hpp>

#include <memory>

namespace cudf {
namespace experimental {
namespace detail {
<<<<<<< HEAD

/**
=======
/**---------------------------------------------------------------------------*
>>>>>>> cfb1f6b6
 * @brief Internal API to repeat rows of a Table.
 *
 * Creates a new table by repeating the rows of @p input_table. The number of
 * repetitions of each element is defined by the value at the corresponding
 * index of @p count
 * Example:
 * ```
 * in = [4,5,6]
 * count = [1,2,3]
 * return = [4,5,5,6,6,6]
 * ```
 * @p count should not have null values; should not contain negative values;
 * and the sum of count elements should not overflow the size_type's limit.
 * It is undefined behavior if @p count has negative values or the sum overflows
 * and @p check_count is set to false.
 *
 * @throws `cudf::logic_error` if the data type of @p count is not size_type.
 * @throws `cudf::logic_error` if @p input_table and @p count have different
 * number of rows.
 * @throws `cudf::logic_error` if @p count has null values.
 * @throws `cudf::logic_error` if @p check_count is set to true and @p count
 * has negative values or the sum of @p count elements overflows.
 *
 * @param input_table Input table
 * @param count Non-nullable column of a integral type
 * @param check_count Whether to check count (negative values and overflow)
 * @param mr Memory resource to allocate the result output table
 * @param stream CUDA stream to run this function
 * @return std::unique_ptr<table> The result table containing the repetitions
 **/
std::unique_ptr<table> repeat(table_view const& input_table,
                              column_view const& count,
                              bool check_count,
                              rmm::mr::device_memory_resource* mr = rmm::mr::get_default_resource(),
                              cudaStream_t stream                 = 0);

/**
 * @brief Internal API to repeat rows of a Table.
 *
 * Creates a new table by repeating @p count times the rows of @p input_table.
 * Example:
 * ```
 * in = [4,5,6]
 * count = 2
 * return = [4,4,5,5,6,6]
 * ```
 * @throws `cudf::logic_error` if the data type of @p count is not size_type.
 * @throws `cudf::logic_error` if @p count is invalid or @p count is negative.
 * @throws `cudf::logic_error` if @p input_table.num_rows() * @p count overflows
 * size_type.
 *
 * @param input_table Input table
 * @param count Non-null scalar of a integral type
 * @param mr Memory resource to allocate the result output table
 * @param stream CUDA stream to run this function
 * @return std::unique_ptr<table> The result table containing the repetitions
 **/
std::unique_ptr<table> repeat(table_view const& input_table,
                              scalar const& count,
                              rmm::mr::device_memory_resource* mr = rmm::mr::get_default_resource(),
                              cudaStream_t stream                 = 0);

}  // namespace detail
}  // namespace experimental
}  // namespace cudf<|MERGE_RESOLUTION|>--- conflicted
+++ resolved
@@ -23,12 +23,8 @@
 namespace cudf {
 namespace experimental {
 namespace detail {
-<<<<<<< HEAD
 
 /**
-=======
-/**---------------------------------------------------------------------------*
->>>>>>> cfb1f6b6
  * @brief Internal API to repeat rows of a Table.
  *
  * Creates a new table by repeating the rows of @p input_table. The number of
@@ -58,7 +54,7 @@
  * @param mr Memory resource to allocate the result output table
  * @param stream CUDA stream to run this function
  * @return std::unique_ptr<table> The result table containing the repetitions
- **/
+ */
 std::unique_ptr<table> repeat(table_view const& input_table,
                               column_view const& count,
                               bool check_count,
@@ -85,7 +81,7 @@
  * @param mr Memory resource to allocate the result output table
  * @param stream CUDA stream to run this function
  * @return std::unique_ptr<table> The result table containing the repetitions
- **/
+ */
 std::unique_ptr<table> repeat(table_view const& input_table,
                               scalar const& count,
                               rmm::mr::device_memory_resource* mr = rmm::mr::get_default_resource(),
