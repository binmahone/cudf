--- conflicted
+++ resolved
@@ -18,11 +18,8 @@
 - PR #2648 Cython/Python reorg
 - PR #2588 Update Series.append documentation
 - PR #2632 Replace dask-cudf set_index code with upstream
-<<<<<<< HEAD
-=======
 - PR #2673 Add support for np.longlong type
 - PR #2703 move dask serialization dispatch into cudf
->>>>>>> f960e895
 
 ## Bug Fixes
 
@@ -45,11 +42,8 @@
 - PR #2679 AVRO reader: fix cuda errors when decoding compressed streams
 - PR #2651 Remove nvidia driver installation from ci/cpu/build.sh
 - PR #2697 Ensure csv reader sets datetime column time units
-<<<<<<< HEAD
+- PR #2698 Return RangeIndex from contiguous slice of RangeIndex
 - PR #2704 Parquet Reader: Fix crash when loading string column with nulls
-=======
-- PR #2698 Return RangeIndex from contiguous slice of RangeIndex
->>>>>>> f960e895
 
 
 # cuDF 0.9.0 (Date TBD)
