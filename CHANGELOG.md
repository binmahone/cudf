# cuDF 0.11.0 (Date TBD)

## New Features

## Improvements

- PR #2904 Move gpu decompressors to cudf::io namespace
- PR #2965 Fix slow orc reader perf with large uncompressed blocks

## Bug Fixes


# cuDF 0.10.0 (Date TBD)

## New Features

- PR #2423 Added `groupby.quantile()`
- PR #2522 Add Java bindings for NVStrings backed upper and lower case mutators
- PR #2605 Added Sort based groupby in libcudf
- PR #2607 Add Java bindings for parsing JSON
- PR #2629 Add dropna= parameter to groupby
- PR #2585 ORC & Parquet Readers: Remove millisecond timestamp restriction
- PR #2507 Add GPU-accelerated ORC Writer
- PR #2559 Add Series.tolist()
- PR #2653 Add Java bindings for rolling window operations
- PR #2480 Merge `custreamz` codebase into `cudf` repo
- PR #2674 Add __contains__ for Index/Series/Column
- PR #2635 Add support to read from remote and cloud sources like s3, gcs, hdfs
- PR #2722 Add Java bindings for NVTX ranges
- PR #2702 Add make_bool to dataset generation functions
- PR #2394 Move `rapidsai/custrings` into `cudf`
- PR #2734 Final sync of custrings source into cudf
- PR #2724 Add libcudf support for __contains__
- PR #2777 Add python bindings for porter stemmer measure functionality
- PR #2781 Add issorted to is_monotonic
- PR #2685 Add cudf::scatter_to_tables and cython binding
- PR #2743 Add Java bindings for NVStrings timestamp2long as part of String ColumnVector casting
- PR #2785 Add nvstrings Python docs
- PR #2786 Add benchmarks option to root build.sh
- PR #2802 Add `cudf::repeat()` and `cudf.Series.repeat()`
- PR #2773 Add Fisher's unbiased kurtosis and skew for Series/DataFrame
- PR #2748 Parquet Reader: Add option to specify loading of PANDAS index
- PR #2807 Add scatter_by_map to DataFrame python API
- PR #2836 Add nvstrings.code_points method
- PR #2844 Add Series/DataFrame notnull
- PR #2858 Add GTest type list utilities
- PR #2870 Add support for grouping by Series of arbitrary length
- PR #2719 Series covariance and Pearson correlation
- PR #2207 Beginning of libcudf overhaul: introduce new column and table types
- PR #2869 Add `cudf.CategoricalDtype`
- PR #2838 CSV Reader: Support ARROW_RANDOM_FILE input
- PR #2655 CuPy-based Series and Dataframe .values property
- PR #2803 Added `edit_distance_matrix()` function to calculate pairwise edit distance for each string on a given nvstrings object.
- PR #2872 Add Java pinned memory pool allocator
<<<<<<< HEAD
- PR #2987 Add `inplace` arg to `DataFrame.reset_index` and `Series`
=======
- PR #2814 Add Datetimeindex.weekday
>>>>>>> 9da14b0f

## Improvements

- PR #2578 Update legacy_groupby to use libcudf group_by_without_aggregation
- PR #2581 Removed `managed` allocator from hash map classes.
- PR #2571 Remove unnecessary managed memory from gdf_column_concat
- PR #2648 Cython/Python reorg
- PR #2588 Update Series.append documentation
- PR #2632 Replace dask-cudf set_index code with upstream
- PR #2682 Add cudf.set_allocator() function for easier allocator init
- PR #2642 Improve null printing and testing
- PR #2747 Add missing Cython headers / cudftestutil lib to conda package for cuspatial build
- PR #2706 Compute CSV format in device code to speedup performance
- PR #2673 Add support for np.longlong type
- PR #2703 move dask serialization dispatch into cudf
- PR #2728 Add YYMMDD to version tag for nightly conda packages
- PR #2729 Handle file-handle input in to_csv
- PR #2741 CSV Reader: Move kernel functions into its own file
- PR #2766 Improve nvstrings python cmake flexibility
- PR #2756 Add out_time_unit option to csv reader, support timestamp resolutions
- PR #2771 Stopgap alias for to_gpu_matrix()
- PR #2783 Support mapping input columns to function arguments in apply kernels
- PR #2645 libcudf unique_count for Series.nunique
- PR #2817 Dask-cudf: `read_parquet` support for remote filesystems
- PR #2823 improve java data movement debugging
- PR #2806 CSV Reader: Clean-up row offset operations
- PR #2640 Add dask wait/persist exmaple to 10 minute guide
- PR #2828 Optimizations of kernel launch configuration for `DataFrame.apply_rows` and `DataFrame.apply_chunks`
- PR #2831 Add `column` argument to `DataFrame.drop`
- PR #2775 Various optimizations to improve __getitem__ and __setitem__ performance
- PR #2810 cudf::allocate_like can optionally always allocate a mask.
- PR #2833 Parquet reader: align page data allocation sizes to 4-bytes to satisfy cuda-memcheck
- PR #2832 Using the new Python bindings for UCX
- PR #2856 Update group_split_cudf to use scatter_by_map
- PR #2778 Doc: Updated and fixed some docstrings that were formatted incorrectly.
- PR #2830 Use YYMMDD tag in custreamz nightly build
- PR #2875 Java: Remove synchronized from register methods in MemoryCleaner
- PR #2887 Minor snappy decompression optimization
- PR #2899 Use new RMM API based on Cython
- PR #2788 Guide to Python UDFs
- PR #2919 Change java API to use operators in groupby namespace
- PR #2909 CSV Reader: Avoid row offsets host vector default init

## Bug Fixes

- PR #2584 ORC Reader: fix parsing of `DECIMAL` index positions
- PR #2619 Fix groupby serialization/deserialization
- PR #2614 Update Java version to match
- PR #2601 Fixes nlargest(1) issue in Series and Dataframe
- PR #2610 Fix a bug in index serialization (properly pass DeviceNDArray)
- PR #2621 Fixes the floordiv issue of not promoting float type when rhs is 0
- PR #2611 Types Test: fix static casting from negative int to string
- PR #2618 IO Readers: Fix datasource memory map failure for multiple reads
- PR #2628 groupby_without_aggregation non-nullable input table produces non-nullable output
- PR #2615 fix string category partitioning in java API
- PR #2641 fix string category and timeunit concat in the java API
- PR #2649 Fix groupby issue resulting from column_empty bug
- PR #2658 Fix astype() for null categorical columns
- PR #2660 fix column string category and timeunit concat in the java API
- PR #2664 ORC reader: fix `skip_rows` larger than first stripe
- PR #2654 Allow Java gdfOrderBy to work with string categories
- PR #2669 AVRO reader: fix non-deterministic output
- PR #2668 Update Java bindings to specify timestamp units for ORC and Parquet readers
- PR #2679 AVRO reader: fix cuda errors when decoding compressed streams
- PR #2692 Add concatenation for data-frame with different headers (empty and non-empty)
- PR #2651 Remove nvidia driver installation from ci/cpu/build.sh
- PR #2697 Ensure csv reader sets datetime column time units
- PR #2698 Return RangeIndex from contiguous slice of RangeIndex
- PR #2672 Fix null and integer handling in round
- PR #2704 Parquet Reader: Fix crash when loading string column with nulls
- PR #2725 Fix Jitify issue with running on Turing using CUDA version < 10
- PR #2731 Fix building of benchmarks
- PR #2738 Fix java to find new NVStrings locations
- PR #2736 Pin Jitify branch to v0.10 version
- PR #2742 IO Readers: Fix possible silent failures when creating `NvStrings` instance
- PR #2753 Fix java quantile API calls
- PR #2762 Fix validity processing for time in java
- PR #2796 Fix handling string slicing and other nvstrings delegated methods with dask
- PR #2769 Fix link to API docs in README.md
- PR #2772 Handle multiindex pandas Series #2772
- PR #2749 Fix apply_rows/apply_chunks pessimistic null mask to use in_cols null masks only
- PR #2752 CSV Reader: Fix exception when there's no rows to process
- PR #2716 Added Exception for `StringMethods` in string methods
- PR #2787 Fix Broadcasting `None` to `cudf-series`
- PR #2794 Fix async race in NVCategory::get_value and get_value_bounds
- PR #2795 Fix java build/cast error
- PR #2496 Fix improper merge of two dataframes when names differ
- PR #2824 Fix issue with incorrect result when Numeric Series replace is called several times
- PR #2751 Replace value with null
- PR #2765 Fix Java inequality comparisons for string category
- PR #2818 Fix java join API to use new C++ join API
- PR #2841 Fix nvstrings.slice and slice_from for range (0,0)
- PR #2837 Fix join benchmark
- PR #2809 Add hash_df and group_split dispatch functions for dask
- PR #2843 Parquet reader: fix skip_rows when not aligned with page or row_group boundaries
- PR #2851 Deleted existing dask-cudf/record.txt
- PR #2854 Fix column creation from ephemeral objects exposing __cuda_array_interface__
- PR #2860 Fix boolean indexing when the result is a single row
- PR #2859 Fix tail method issue for string columns
- PR #2852 Fixed `cumsum()` and `cumprod()` on boolean series.
- PR #2865 DaskIO: Fix `read_csv` and `read_orc` when input is list of files
- PR #2750 Fixed casting values to cudf::bool8 so non-zero values always cast to true
- PR #2873 Fixed dask_cudf read_partition bug by generating ParquetDatasetPiece
- PR #2850 Fixes dask_cudf.read_parquet on partitioned datasets
- PR #2896 Properly handle `axis` string keywords in `concat`
- PR #2968 Fix Java dependency loading when using NVTX
- PR #2963 Fix ORC writer uncompressed block indexing
- PR #2928 CSV Reader: Fix using `byte_range` for large datasets
- PR #2983 Fix sm_70+ race condition in gpu_unsnap
- PR #2964 ORC Writer: Segfault when writing mixed numeric and string columns


# cuDF 0.9.0 (21 Aug 2019)

## New Features

- PR #1993 Add CUDA-accelerated series aggregations: mean, var, std
- PR #2111 IO Readers: Support memory buffer, file-like object, and URL inputs
- PR #2012 Add `reindex()` to DataFrame and Series
- PR #2097 Add GPU-accelerated AVRO reader
- PR #2098 Support binary ops on DFs and Series with mismatched indices
- PR #2160 Merge `dask-cudf` codebase into `cudf` repo
- PR #2149 CSV Reader: Add `hex` dtype for explicit hexadecimal parsing
- PR #2156 Add `upper_bound()` and `lower_bound()` for libcudf tables and `searchsorted()` for cuDF Series
- PR #2158 CSV Reader: Support single, non-list/dict argument for `dtype`
- PR #2177 CSV Reader: Add `parse_dates` parameter for explicit date inference
- PR #1744 cudf::apply_boolean_mask and cudf::drop_nulls support for cudf::table inputs (multi-column)
- PR #2196 Add `DataFrame.dropna()`
- PR #2197 CSV Writer: add `chunksize` parameter for `to_csv`
- PR #2215 `type_dispatcher` benchmark
- PR #2179 Add Java quantiles
- PR #2157 Add __array_function__ to DataFrame and Series
- PR #2212 Java support for ORC reader
- PR #2224 Add DataFrame isna, isnull, notna functions
- PR #2236 Add Series.drop_duplicates
- PR #2105 Add hash-based join benchmark
- PR #2316 Add unique, nunique, and value_counts for datetime columns
- PR #2337 Add Java support for slicing a ColumnVector
- PR #2049 Add cudf::merge (sorted merge)
- PR #2368 Full cudf+dask Parquet Support
- PR #2380 New cudf::is_sorted checks whether cudf::table is sorted
- PR #2356 Java column vector standard deviation support
- PR #2221 MultiIndex full indexing - Support iloc and wildcards for loc
- PR #2429 Java support for getting length of strings in a ColumnVector
- PR #2415 Add `value_counts` for series of any type
- PR #2446 Add __array_function__ for index
- PR #2437 ORC reader: Add 'use_np_dtypes' option
- PR #2382 Add CategoricalAccessor add, remove, rename, and ordering methods
- PR #2464 Native implement `__cuda_array_interface__` for Series/Index/Column objects
- PR #2425 Rolling window now accepts array-based user-defined functions
- PR #2442 Add __setitem__
- PR #2449 Java support for getting byte count of strings in a ColumnVector
- PR #2492 Add groupby.size() method
- PR #2358 Add cudf::nans_to_nulls: convert floating point column into bitmask
- PR #2489 Add drop argument to set_index
- PR #2491 Add Java bindings for ORC reader 'use_np_dtypes' option
- PR #2213 Support s/ms/us/ns DatetimeColumn time unit resolutions
- PR #2536 Add _constructor properties to Series and DataFrame

## Improvements

- PR #2103 Move old `column` and `bitmask` files into `legacy/` directory
- PR #2109 added name to Python column classes
- PR #1947 Cleanup serialization code
- PR #2125 More aggregate in java API
- PR #2127 Add in java Scalar tests
- PR #2088 Refactor of Python groupby code
- PR #2130 Java serialization and deserialization of tables.
- PR #2131 Chunk rows logic added to csv_writer
- PR #2129 Add functions in the Java API to support nullable column filtering
- PR #2165 made changes to get_dummies api for it to be available in MethodCache
- PR #2171 Add CodeCov integration, fix doc version, make --skip-tests work when invoking with source
- PR #2184 handle remote orc files for dask-cudf
- PR #2186 Add `getitem` and `getattr` style access to Rolling objects
- PR #2168 Use cudf.Column for CategoricalColumn's categories instead of a tuple
- PR #2193 DOC: cudf::type_dispatcher documentation for specializing dispatched functors
- PR #2199 Better java support for appending strings
- PR #2176 Added column dtype support for datetime, int8, int16 to csv_writer
- PR #2209 Matching `get_dummies` & `select_dtypes` behavior to pandas
- PR #2217 Updated Java bindings to use the new groupby API
- PR #2214 DOC: Update doc instructions to build/install `cudf` and `dask-cudf`
- PR #2220 Update Java bindings for reduction rename
- PR #2232 Move CodeCov upload from build script to Jenkins
- PR #2225 refactor to use libcudf for gathering columns in dataframes
- PR #2293 Improve join performance (faster compute_join_output_size)
- PR #2300 Create separate dask codeowners for dask-cudf codebase
- PR #2304 gdf_group_by_without_aggregations returns gdf_column
- PR #2309 Java readers: remove redundant copy of result pointers
- PR #2307 Add `black` and `isort` to style checker script
- PR #2345 Restore removal of old groupby implementation
- PR #2342 Improve `astype()` to operate all ways
- PR #2329 using libcudf cudf::copy for column deep copy
- PR #2344 DOC: docs on code formatting for contributors
- PR #2376 Add inoperative axis= and win_type= arguments to Rolling()
- PR #2378 remove dask for (de-)serialization of cudf objects
- PR #2353 Bump Arrow and Dask versions
- PR #2377 Replace `standard_python_slice` with just `slice.indices()`
- PR #2373 cudf.DataFrame enchancements & Series.values support
- PR #2392 Remove dlpack submodule; make cuDF's Cython API externally accessible
- PR #2430 Updated Java bindings to use the new unary API
- PR #2406 Moved all existing `table` related files to a `legacy/` directory
- PR #2350 Performance related changes to get_dummies
- PR #2420 Remove `cudautils.astype` and replace with `typecast.apply_cast`
- PR #2456 Small improvement to typecast utility
- PR #2458 Fix handling of thirdparty packages in `isort` config
- PR #2459 IO Readers: Consolidate all readers to use `datasource` class
- PR #2475 Exposed type_dispatcher.hpp, nvcategory_util.hpp and wrapper_types.hpp in the include folder
- PR #2484 Enabled building libcudf as a static library
- PR #2453 Streamline CUDA_REL environment variable
- PR #2483 Bundle Boost filesystem dependency in the Java jar
- PR #2486 Java API hash functions
- PR #2481 Adds the ignore_null_keys option to the java api
- PR #2490 Java api: support multiple aggregates for the same column
- PR #2510 Java api: uses table based apply_boolean_mask
- PR #2432 Use pandas formatting for console, html, and latex output
- PR #2573 Bump numba version to 0.45.1
- PR #2606 Fix references to notebooks-contrib

## Bug Fixes

- PR #2086 Fixed quantile api behavior mismatch in series & dataframe
- PR #2128 Add offset param to host buffer readers in java API.
- PR #2145 Work around binops validity checks for java
- PR #2146 Work around unary_math validity checks for java
- PR #2151 Fixes bug in cudf::copy_range where null_count was invalid
- PR #2139 matching to pandas describe behavior & fixing nan values issue
- PR #2161 Implicitly convert unsigned to signed integer types in binops
- PR #2154 CSV Reader: Fix bools misdetected as strings dtype
- PR #2178 Fix bug in rolling bindings where a view of an ephemeral column was being taken
- PR #2180 Fix issue with isort reordering `importorskip` below imports depending on them
- PR #2187 fix to honor dtype when numpy arrays are passed to columnops.as_column
- PR #2190 Fix issue in astype conversion of string column to 'str'
- PR #2208 Fix issue with calling `head()` on one row dataframe
- PR #2229 Propagate exceptions from Cython cdef functions
- PR #2234 Fix issue with local build script not properly building
- PR #2223 Fix CUDA invalid configuration errors reported after loading small compressed ORC files
- PR #2162 Setting is_unique and is_monotonic-related attributes
- PR #2244 Fix ORC RLEv2 delta mode decoding with nonzero residual delta width
- PR #2297 Work around `var/std` unsupported only at debug build
- PR #2302 Fixed java serialization corner case
- PR #2355 Handle float16 in binary operations
- PR #2311 Fix copy behaviour for GenericIndex
- PR #2349 Fix issues with String filter in java API
- PR #2323 Fix groupby on categoricals
- PR #2328 Ensure order is preserved in CategoricalAccessor._set_categories
- PR #2202 Fix issue with unary ops mishandling empty input
- PR #2326 Fix for bug in DLPack when reading multiple columns
- PR #2324 Fix cudf Docker build
- PR #2325 Fix ORC RLEv2 patched base mode decoding with nonzero patch width
- PR #2235 Fix get_dummies to be compatible with dask
- PR #2332 Zero initialize gdf_dtype_extra_info
- PR #2355 Handle float16 in binary operations
- PR #2360 Fix missing dtype handling in cudf.Series & columnops.as_column
- PR #2364 Fix quantile api and other trivial issues around it
- PR #2361 Fixed issue with `codes` of CategoricalIndex
- PR #2357 Fixed inconsistent type of index created with from_pandas vs direct construction
- PR #2389 Fixed Rolling __getattr__ and __getitem__ for offset based windows
- PR #2402 Fixed bug in valid mask computation in cudf::copy_if (apply_boolean_mask)
- PR #2401 Fix to a scalar datetime(of type Days) issue
- PR #2386 Correctly allocate output valids in groupby
- PR #2411 Fixed failures on binary op on single element string column
- PR #2422 Fix Pandas logical binary operation incompatibilites
- PR #2447 Fix CodeCov posting build statuses temporarily
- PR #2450 Fix erroneous null handling in `cudf.DataFrame`'s `apply_rows`
- PR #2470 Fix issues with empty strings and string categories (Java)
- PR #2471 Fix String Column Validity.
- PR #2481 Fix java validity buffer serialization
- PR #2485 Updated bytes calculation to use size_t to avoid overflow in column concat
- PR #2461 Fix groupby multiple aggregations same column
- PR #2514 Fix cudf::drop_nulls threshold handling in Cython
- PR #2516 Fix utilities include paths and meta.yaml header paths
- PR #2517 Fix device memory leak in to_dlpack tensor deleter
- PR #2431 Fix local build generated file ownerships
- PR #2511 Added import of orc, refactored exception handlers to not squash fatal exceptions
- PR #2527 Fix index and column input handling in dask_cudf read_parquet
- PR #2466 Fix `dataframe.query` returning null rows erroneously
- PR #2548 Orc reader: fix non-deterministic data decoding at chunk boundaries
- PR #2557 fix cudautils import in string.py
- PR #2521 Fix casting datetimes from/to the same resolution
- PR #2545 Fix MultiIndexes with datetime levels
- PR #2560 Remove duplicate `dlpack` definition in conda recipe
- PR #2567 Fix ColumnVector.fromScalar issues while dealing with null scalars
- PR #2565 Orc reader: fix incorrect data decoding of int64 data types
- PR #2577 Fix search benchmark compilation error by adding necessary header
- PR #2604 Fix a bug in copying.pyx:_normalize_types that upcasted int32 to int64


# cuDF 0.8.0 (27 June 2019)

## New Features

- PR #1524 Add GPU-accelerated JSON Lines parser with limited feature set
- PR #1569 Add support for Json objects to the JSON Lines reader
- PR #1622 Add Series.loc
- PR #1654 Add cudf::apply_boolean_mask: faster replacement for gdf_apply_stencil
- PR #1487 cython gather/scatter
- PR #1310 Implemented the slice/split functionality.
- PR #1630 Add Python layer to the GPU-accelerated JSON reader
- PR #1745 Add rounding of numeric columns via Numba
- PR #1772 JSON reader: add support for BytesIO and StringIO input
- PR #1527 Support GDF_BOOL8 in readers and writers
- PR #1819 Logical operators (AND, OR, NOT) for libcudf and cuDF
- PR #1813 ORC Reader: Add support for stripe selection
- PR #1828 JSON Reader: add suport for bool8 columns
- PR #1833 Add column iterator with/without nulls
- PR #1665 Add the point-in-polygon GIS function
- PR #1863 Series and Dataframe methods for all and any
- PR #1908 cudf::copy_range and cudf::fill for copying/assigning an index or range to a constant
- PR #1921 Add additional formats for typecasting to/from strings
- PR #1807 Add Series.dropna()
- PR #1987 Allow user defined functions in the form of ptx code to be passed to binops
- PR #1948 Add operator functions like `Series.add()` to DataFrame and Series
- PR #1954 Add skip test argument to GPU build script
- PR #2018 Add bindings for new groupby C++ API
- PR #1984 Add rolling window operations Series.rolling() and DataFrame.rolling()
- PR #1542 Python method and bindings for to_csv
- PR #1995 Add Java API
- PR #1998 Add google benchmark to cudf
- PR #1845 Add cudf::drop_duplicates, DataFrame.drop_duplicates
- PR #1652 Added `Series.where()` feature
- PR #2074 Java Aggregates, logical ops, and better RMM support
- PR #2140 Add a `cudf::transform` function
- PR #2068 Concatenation of different typed columns

## Improvements

- PR #1538 Replacing LesserRTTI with inequality_comparator
- PR #1703 C++: Added non-aggregating `insert` to `concurrent_unordered_map` with specializations to store pairs with a single atomicCAS when possible.
- PR #1422 C++: Added a RAII wrapper for CUDA streams
- PR #1701 Added `unique` method for stringColumns
- PR #1713 Add documentation for Dask-XGBoost
- PR #1666 CSV Reader: Improve performance for files with large number of columns
- PR #1725 Enable the ability to use a single column groupby as its own index
- PR #1759 Add an example showing simultaneous rolling averages to `apply_grouped` documentation
- PR #1746 C++: Remove unused code: `windowed_ops.cu`, `sorting.cu`, `hash_ops.cu`
- PR #1748 C++: Add `bool` nullability flag to `device_table` row operators
- PR #1764 Improve Numerical column: `mean_var` and `mean`
- PR #1767 Speed up Python unit tests
- PR #1770 Added build.sh script, updated CI scripts and documentation
- PR #1739 ORC Reader: Add more pytest coverage
- PR #1696 Added null support in `Series.replace()`.
- PR #1390 Added some basic utility functions for `gdf_column`'s
- PR #1791 Added general column comparison code for testing
- PR #1795 Add printing of git submodule info to `print_env.sh`
- PR #1796 Removing old sort based group by code and gdf_filter
- PR #1811 Added funtions for copying/allocating `cudf::table`s
- PR #1838 Improve columnops.column_empty so that it returns typed columns instead of a generic Column
- PR #1890 Add utils.get_dummies- a pandas-like wrapper around one_hot-encoding
- PR #1823 CSV Reader: default the column type to string for empty dataframes
- PR #1827 Create bindings for scalar-vector binops, and update one_hot_encoding to use them
- PR #1817 Operators now support different sized dataframes as long as they don't share different sized columns
- PR #1855 Transition replace_nulls to new C++ API and update corresponding Cython/Python code
- PR #1858 Add `std::initializer_list` constructor to `column_wrapper`
- PR #1846 C++ type-erased gdf_equal_columns test util; fix gdf_equal_columns logic error
- PR #1390 Added some basic utility functions for `gdf_column`s
- PR #1391 Tidy up bit-resolution-operation and bitmask class code
- PR #1882 Add iloc functionality to MultiIndex dataframes
- PR #1884 Rolling windows: general enhancements and better coverage for unit tests
- PR #1886 support GDF_STRING_CATEGORY columns in apply_boolean_mask, drop_nulls and other libcudf functions
- PR #1896 Improve performance of groupby with levels specified in dask-cudf
- PR #1915 Improve iloc performance for non-contiguous row selection
- PR #1859 Convert read_json into a C++ API
- PR #1919 Rename libcudf namespace gdf to namespace cudf
- PR #1850 Support left_on and right_on for DataFrame merge operator
- PR #1930 Specialize constructor for `cudf::bool8` to cast argument to `bool`
- PR #1938 Add default constructor for `column_wrapper`
- PR #1930 Specialize constructor for `cudf::bool8` to cast argument to `bool`
- PR #1952 consolidate libcudf public API headers in include/cudf
- PR #1949 Improved selection with boolmask using libcudf `apply_boolean_mask`
- PR #1956 Add support for nulls in `query()`
- PR #1973 Update `std::tuple` to `std::pair` in top-most libcudf APIs and C++ transition guide
- PR #1981 Convert read_csv into a C++ API
- PR #1868 ORC Reader: Support row index for speed up on small/medium datasets
- PR #1964 Added support for list-like types in Series.str.cat
- PR #2005 Use HTML5 details tag in bug report issue template
- PR #2003 Removed few redundant unit-tests from test_string.py::test_string_cat
- PR #1944 Groupby design improvements
- PR #2017 Convert `read_orc()` into a C++ API
- PR #2011 Convert `read_parquet()` into a C++ API
- PR #1756 Add documentation "10 Minutes to cuDF and dask_cuDF"
- PR #2034 Adding support for string columns concatenation using "add" binary operator
- PR #2042 Replace old "10 Minutes" guide with new guide for docs build process
- PR #2036 Make library of common test utils to speed up tests compilation
- PR #2022 Facilitating get_dummies to be a high level api too
- PR #2050 Namespace IO readers and add back free-form `read_xxx` functions
- PR #2104 Add a functional ``sort=`` keyword argument to groupby
- PR #2108 Add `find_and_replace` for StringColumn for replacing single values
- PR #1803 cuDF/CuPy interoperability documentation

## Bug Fixes

- PR #1465 Fix for test_orc.py and test_sparse_df.py test failures
- PR #1583 Fix underlying issue in `as_index()` that was causing `Series.quantile()` to fail
- PR #1680 Add errors= keyword to drop() to fix cudf-dask bug
- PR #1651 Fix `query` function on empty dataframe
- PR #1616 Fix CategoricalColumn to access categories by index instead of iteration
- PR #1660 Fix bug in `loc` when indexing with a column name (a string)
- PR #1683 ORC reader: fix timestamp conversion to UTC
- PR #1613 Improve CategoricalColumn.fillna(-1) performance
- PR #1642 Fix failure of CSV_TEST gdf_csv_test.SkiprowsNrows on multiuser systems
- PR #1709 Fix handling of `datetime64[ms]` in `dataframe.select_dtypes`
- PR #1704 CSV Reader: Add support for the plus sign in number fields
- PR #1687 CSV reader: return an empty dataframe for zero size input
- PR #1757 Concatenating columns with null columns
- PR #1755 Add col_level keyword argument to melt
- PR #1758 Fix df.set_index() when setting index from an empty column
- PR #1749 ORC reader: fix long strings of NULL values resulting in incorrect data
- PR #1742 Parquet Reader: Fix index column name to match PANDAS compat
- PR #1782 Update libcudf doc version
- PR #1783 Update conda dependencies
- PR #1786 Maintain the original series name in series.unique output
- PR #1760 CSV Reader: fix segfault when dtype list only includes columns from usecols list
- PR #1831 build.sh: Assuming python is in PATH instead of using PYTHON env var
- PR #1839 Raise an error instead of segfaulting when transposing a DataFrame with StringColumns
- PR #1840 Retain index correctly during merge left_on right_on
- PR #1825 cuDF: Multiaggregation Groupby Failures
- PR #1789 CSV Reader: Fix missing support for specifying `int8` and `int16` dtypes
- PR #1857 Cython Bindings: Handle `bool` columns while calling `column_view_from_NDArrays`
- PR #1849 Allow DataFrame support methods to pass arguments to the methods
- PR #1847 Fixed #1375 by moving the nvstring check into the wrapper function
- PR #1864 Fixing cudf reduction for POWER platform
- PR #1869 Parquet reader: fix Dask timestamps not matching with Pandas (convert to milliseconds)
- PR #1876 add dtype=bool for `any`, `all` to treat integer column correctly
- PR #1875 CSV reader: take NaN values into account in dtype detection
- PR #1873 Add column dtype checking for the all/any methods
- PR #1902 Bug with string iteration in _apply_basic_agg
- PR #1887 Fix for initialization issue in pq_read_arg,orc_read_arg
- PR #1867 JSON reader: add support for null/empty fields, including the 'null' literal
- PR #1891 Fix bug #1750 in string column comparison
- PR #1909 Support of `to_pandas()` of boolean series with null values
- PR #1923 Use prefix removal when two aggs are called on a SeriesGroupBy
- PR #1914 Zero initialize gdf_column local variables
- PR #1959 Add support for comparing boolean Series to scalar
- PR #1966 Ignore index fix in series append
- PR #1967 Compute index __sizeof__ only once for DataFrame __sizeof__
- PR #1977 Support CUDA installation in default system directories
- PR #1982 Fixes incorrect index name after join operation
- PR #1985 Implement `GDF_PYMOD`, a special modulo that follows python's sign rules
- PR #1991 Parquet reader: fix decoding of NULLs
- PR #1990 Fixes a rendering bug in the `apply_grouped` documentation
- PR #1978 Fix for values being filled in an empty dataframe
- PR #2001 Correctly create MultiColumn from Pandas MultiColumn
- PR #2006 Handle empty dataframe groupby construction for dask
- PR #1965 Parquet Reader: Fix duplicate index column when it's already in `use_cols`
- PR #2033 Add pip to conda environment files to fix warning
- PR #2028 CSV Reader: Fix reading of uncompressed files without a recognized file extension
- PR #2073 Fix an issue when gathering columns with NVCategory and nulls
- PR #2053 cudf::apply_boolean_mask return empty column for empty boolean mask
- PR #2066 exclude `IteratorTest.mean_var_output` test from debug build
- PR #2069 Fix JNI code to use read_csv and read_parquet APIs
- PR #2071 Fix bug with unfound transitive dependencies for GTests in Ubuntu 18.04
- PR #2089 Configure Sphinx to render params correctly
- PR #2091 Fix another bug with unfound transitive dependencies for `cudftestutils` in Ubuntu 18.04
- PR #2115 Just apply `--disable-new-dtags` instead of trying to define all the transitive dependencies
- PR #2106 Fix errors in JitCache tests caused by sharing of device memory between processes
- PR #2120 Fix errors in JitCache tests caused by running multiple threads on the same data
- PR #2102 Fix memory leak in groupby
- PR #2113 fixed typo in to_csv code example


# cudf 0.7.2 (16 May 2019)

## New Features

- PR #1735 Added overload for atomicAdd on int64. Streamlined implementation of custom atomic overloads.
- PR #1741 Add MultiIndex concatenation

## Bug Fixes

- PR #1718 Fix issue with SeriesGroupBy MultiIndex in dask-cudf
- PR #1734 Python: fix performance regression for groupby count() aggregations
- PR #1768 Cython: fix handling read only schema buffers in gpuarrow reader


# cudf 0.7.1 (11 May 2019)

## New Features

- PR #1702 Lazy load MultiIndex to return groupby performance to near optimal.

## Bug Fixes

- PR #1708 Fix handling of `datetime64[ms]` in `dataframe.select_dtypes`


# cuDF 0.7.0 (10 May 2019)

## New Features

- PR #982 Implement gdf_group_by_without_aggregations and gdf_unique_indices functions
- PR #1142 Add `GDF_BOOL` column type
- PR #1194 Implement overloads for CUDA atomic operations
- PR #1292 Implemented Bitwise binary ops AND, OR, XOR (&, |, ^)
- PR #1235 Add GPU-accelerated Parquet Reader
- PR #1335 Added local_dict arg in `DataFrame.query()`.
- PR #1282 Add Series and DataFrame.describe()
- PR #1356 Rolling windows
- PR #1381 Add DataFrame._get_numeric_data
- PR #1388 Add CODEOWNERS file to auto-request reviews based on where changes are made
- PR #1396 Add DataFrame.drop method
- PR #1413 Add DataFrame.melt method
- PR #1412 Add DataFrame.pop()
- PR #1419 Initial CSV writer function
- PR #1441 Add Series level cumulative ops (cumsum, cummin, cummax, cumprod)
- PR #1420 Add script to build and test on a local gpuCI image
- PR #1440 Add DatetimeColumn.min(), DatetimeColumn.max()
- PR #1455 Add Series.Shift via Numba kernel
- PR #1441 Add Series level cumulative ops (cumsum, cummin, cummax, cumprod)
- PR #1461 Add Python coverage test to gpu build
- PR #1445 Parquet Reader: Add selective reading of rows and row group
- PR #1532 Parquet Reader: Add support for INT96 timestamps
- PR #1516 Add Series and DataFrame.ndim
- PR #1556 Add libcudf C++ transition guide
- PR #1466 Add GPU-accelerated ORC Reader
- PR #1565 Add build script for nightly doc builds
- PR #1508 Add Series isna, isnull, and notna
- PR #1456 Add Series.diff() via Numba kernel
- PR #1588 Add Index `astype` typecasting
- PR #1301 MultiIndex support
- PR #1599 Level keyword supported in groupby
- PR #929 Add support operations to dataframe
- PR #1609 Groupby accept list of Series
- PR #1658 Support `group_keys=True` keyword in groupby method

## Improvements

- PR #1531 Refactor closures as private functions in gpuarrow
- PR #1404 Parquet reader page data decoding speedup
- PR #1076 Use `type_dispatcher` in join, quantiles, filter, segmented sort, radix sort and hash_groupby
- PR #1202 Simplify README.md
- PR #1149 CSV Reader: Change convertStrToValue() functions to `__device__` only
- PR #1238 Improve performance of the CUDA trie used in the CSV reader
- PR #1245 Use file cache for JIT kernels
- PR #1278 Update CONTRIBUTING for new conda environment yml naming conventions
- PR #1163 Refactored UnaryOps. Reduced API to two functions: `gdf_unary_math` and `gdf_cast`. Added `abs`, `-`, and `~` ops. Changed bindings to Cython
- PR #1284 Update docs version
- PR #1287 add exclude argument to cudf.select_dtype function
- PR #1286 Refactor some of the CSV Reader kernels into generic utility functions
- PR #1291 fillna in `Series.to_gpu_array()` and `Series.to_array()` can accept the scalar too now.
- PR #1005 generic `reduction` and `scan` support
- PR #1349 Replace modernGPU sort join with thrust.
- PR #1363 Add a dataframe.mean(...) that raises NotImplementedError to satisfy `dask.dataframe.utils.is_dataframe_like`
- PR #1319 CSV Reader: Use column wrapper for gdf_column output alloc/dealloc
- PR #1376 Change series quantile default to linear
- PR #1399 Replace CFFI bindings for NVTX functions with Cython bindings
- PR #1389 Refactored `set_null_count()`
- PR #1386 Added macros `GDF_TRY()`, `CUDF_TRY()` and `ASSERT_CUDF_SUCCEEDED()`
- PR #1435 Rework CMake and conda recipes to depend on installed libraries
- PR #1391 Tidy up bit-resolution-operation and bitmask class code
- PR #1439 Add cmake variable to enable compiling CUDA code with -lineinfo
- PR #1462 Add ability to read parquet files from arrow::io::RandomAccessFile
- PR #1453 Convert CSV Reader CFFI to Cython
- PR #1479 Convert Parquet Reader CFFI to Cython
- PR #1397 Add a utility function for producing an overflow-safe kernel launch grid configuration
- PR #1382 Add GPU parsing of nested brackets to cuIO parsing utilities
- PR #1481 Add cudf::table constructor to allocate a set of `gdf_column`s
- PR #1484 Convert GroupBy CFFI to Cython
- PR #1463 Allow and default melt keyword argument var_name to be None
- PR #1486 Parquet Reader: Use device_buffer rather than device_ptr
- PR #1525 Add cudatoolkit conda dependency
- PR #1520 Renamed `src/dataframe` to `src/table` and moved `table.hpp`. Made `types.hpp` to be type declarations only.
- PR #1492 Convert transpose CFFI to Cython
- PR #1495 Convert binary and unary ops CFFI to Cython
- PR #1503 Convert sorting and hashing ops CFFI to Cython
- PR #1522 Use latest release version in update-version CI script
- PR #1533 Remove stale join CFFI, fix memory leaks in join Cython
- PR #1521 Added `row_bitmask` to compute bitmask for rows of a table. Merged `valids_ops.cu` and `bitmask_ops.cu`
- PR #1553 Overload `hash_row` to avoid using intial hash values. Updated `gdf_hash` to select between overloads
- PR #1585 Updated `cudf::table` to maintain own copy of wrapped `gdf_column*`s
- PR #1559 Add `except +` to all Cython function definitions to catch C++ exceptions properly
- PR #1617 `has_nulls` and `column_dtypes` for `cudf::table`
- PR #1590 Remove CFFI from the build / install process entirely
- PR #1536 Convert gpuarrow CFFI to Cython
- PR #1655 Add `Column._pointer` as a way to access underlying `gdf_column*` of a `Column`
- PR #1655 Update readme conda install instructions for cudf version 0.6 and 0.7


## Bug Fixes

- PR #1233 Fix dtypes issue while adding the column to `str` dataframe.
- PR #1254 CSV Reader: fix data type detection for floating-point numbers in scientific notation
- PR #1289 Fix looping over each value instead of each category in concatenation
- PR #1293 Fix Inaccurate error message in join.pyx
- PR #1308 Add atomicCAS overload for `int8_t`, `int16_t`
- PR #1317 Fix catch polymorphic exception by reference in ipc.cu
- PR #1325 Fix dtype of null bitmasks to int8
- PR #1326 Update build documentation to use -DCMAKE_CXX11_ABI=ON
- PR #1334 Add "na_position" argument to CategoricalColumn sort_by_values
- PR #1321 Fix out of bounds warning when checking Bzip2 header
- PR #1359 Add atomicAnd/Or/Xor for integers
- PR #1354 Fix `fillna()` behaviour when replacing values with different dtypes
- PR #1347 Fixed core dump issue while passing dict_dtypes without column names in `cudf.read_csv()`
- PR #1379 Fixed build failure caused due to error: 'col_dtype' may be used uninitialized
- PR #1392 Update cudf Dockerfile and package_versions.sh
- PR #1385 Added INT8 type to `_schema_to_dtype` for use in GpuArrowReader
- PR #1393 Fixed a bug in `gdf_count_nonzero_mask()` for the case of 0 bits to count
- PR #1395 Update CONTRIBUTING to use the environment variable CUDF_HOME
- PR #1416 Fix bug at gdf_quantile_exact and gdf_quantile_appox
- PR #1421 Fix remove creation of series multiple times during `add_column()`
- PR #1405 CSV Reader: Fix memory leaks on read_csv() failure
- PR #1328 Fix CategoricalColumn to_arrow() null mask
- PR #1433 Fix NVStrings/categories includes
- PR #1432 Update NVStrings to 0.7.* to coincide with 0.7 development
- PR #1483 Modify CSV reader to avoid cropping blank quoted characters in non-string fields
- PR #1446 Merge 1275 hotfix from master into branch-0.7
- PR #1447 Fix legacy groupby apply docstring
- PR #1451 Fix hash join estimated result size is not correct
- PR #1454 Fix local build script improperly change directory permissions
- PR #1490 Require Dask 1.1.0+ for `is_dataframe_like` test or skip otherwise.
- PR #1491 Use more specific directories & groups in CODEOWNERS
- PR #1497 Fix Thrust issue on CentOS caused by missing default constructor of host_vector elements
- PR #1498 Add missing include guard to device_atomics.cuh and separated DEVICE_ATOMICS_TEST
- PR #1506 Fix csv-write call to updated NVStrings method
- PR #1510 Added nvstrings `fillna()` function
- PR #1507 Parquet Reader: Default string data to GDF_STRING
- PR #1535 Fix doc issue to ensure correct labelling of cudf.series
- PR #1537 Fix `undefined reference` link error in HashPartitionTest
- PR #1548 Fix ci/local/build.sh README from using an incorrect image example
- PR #1551 CSV Reader: Fix integer column name indexing
- PR #1586 Fix broken `scalar_wrapper::operator==`
- PR #1591 ORC/Parquet Reader: Fix missing import for FileNotFoundError exception
- PR #1573 Parquet Reader: Fix crash due to clash with ORC reader datasource
- PR #1607 Revert change of `column.to_dense_buffer` always return by copy for performance concerns
- PR #1618 ORC reader: fix assert & data output when nrows/skiprows isn't aligned to stripe boundaries
- PR #1631 Fix failure of TYPES_TEST on some gcc-7 based systems.
- PR #1641 CSV Reader: Fix skip_blank_lines behavior with Windows line terminators (\r\n)
- PR #1648 ORC reader: fix non-deterministic output when skiprows is non-zero
- PR #1676 Fix groupby `as_index` behaviour with `MultiIndex`
- PR #1659 Fix bug caused by empty groupbys and multiindex slicing throwing exceptions
- PR #1656 Correct Groupby failure in dask when un-aggregable columns are left in dataframe.
- PR #1689 Fix groupby performance regression
- PR #1694 Add Cython as a runtime dependency since it's required in `setup.py`


# cuDF 0.6.1 (25 Mar 2019)

## Bug Fixes

- PR #1275 Fix CentOS exception in DataFrame.hash_partition from using value "returned" by a void function


# cuDF 0.6.0 (22 Mar 2019)

## New Features

- PR #760 Raise `FileNotFoundError` instead of `GDF_FILE_ERROR` in `read_csv` if the file does not exist
- PR #539 Add Python bindings for replace function
- PR #823 Add Doxygen configuration to enable building HTML documentation for libcudf C/C++ API
- PR #807 CSV Reader: Add byte_range parameter to specify the range in the input file to be read
- PR #857 Add Tail method for Series/DataFrame and update Head method to use iloc
- PR #858 Add series feature hashing support
- PR #871 CSV Reader: Add support for NA values, including user specified strings
- PR #893 Adds PyArrow based parquet readers / writers to Python, fix category dtype handling, fix arrow ingest buffer size issues
- PR #867 CSV Reader: Add support for ignoring blank lines and comment lines
- PR #887 Add Series digitize method
- PR #895 Add Series groupby
- PR #898 Add DataFrame.groupby(level=0) support
- PR #920 Add feather, JSON, HDF5 readers / writers from PyArrow / Pandas
- PR #888 CSV Reader: Add prefix parameter for column names, used when parsing without a header
- PR #913 Add DLPack support: convert between cuDF DataFrame and DLTensor
- PR #939 Add ORC reader from PyArrow
- PR #918 Add Series.groupby(level=0) support
- PR #906 Add binary and comparison ops to DataFrame
- PR #958 Support unary and binary ops on indexes
- PR #964 Add `rename` method to `DataFrame`, `Series`, and `Index`
- PR #985 Add `Series.to_frame` method
- PR #985 Add `drop=` keyword to reset_index method
- PR #994 Remove references to pygdf
- PR #990 Add external series groupby support
- PR #988 Add top-level merge function to cuDF
- PR #992 Add comparison binaryops to DateTime columns
- PR #996 Replace relative path imports with absolute paths in tests
- PR #995 CSV Reader: Add index_col parameter to specify the column name or index to be used as row labels
- PR #1004 Add `from_gpu_matrix` method to DataFrame
- PR #997 Add property index setter
- PR #1007 Replace relative path imports with absolute paths in cudf
- PR #1013 select columns with df.columns
- PR #1016 Rename Series.unique_count() to nunique() to match pandas API
- PR #947 Prefixsum to handle nulls and float types
- PR #1029 Remove rest of relative path imports
- PR #1021 Add filtered selection with assignment for Dataframes
- PR #872 Adding NVCategory support to cudf apis
- PR #1052 Add left/right_index and left/right_on keywords to merge
- PR #1091 Add `indicator=` and `suffixes=` keywords to merge
- PR #1107 Add unsupported keywords to Series.fillna
- PR #1032 Add string support to cuDF python
- PR #1136 Removed `gdf_concat`
- PR #1153 Added function for getting the padded allocation size for valid bitmask
- PR #1148 Add cudf.sqrt for dataframes and Series
- PR #1159 Add Python bindings for libcudf dlpack functions
- PR #1155 Add __array_ufunc__ for DataFrame and Series for sqrt
- PR #1168 to_frame for series accepts a name argument


## Improvements

- PR #1218 Add dask-cudf page to API docs
- PR #892 Add support for heterogeneous types in binary ops with JIT
- PR #730 Improve performance of `gdf_table` constructor
- PR #561 Add Doxygen style comments to Join CUDA functions
- PR #813 unified libcudf API functions by replacing gpu_ with gdf_
- PR #822 Add support for `__cuda_array_interface__` for ingest
- PR #756 Consolidate common helper functions from unordered map and multimap
- PR #753 Improve performance of groupby sum and average, especially for cases with few groups.
- PR #836 Add ingest support for arrow chunked arrays in Column, Series, DataFrame creation
- PR #763 Format doxygen comments for csv_read_arg struct
- PR #532 CSV Reader: Use type dispatcher instead of switch block
- PR #694 Unit test utilities improvements
- PR #878 Add better indexing to Groupby
- PR #554 Add `empty` method and `is_monotonic` attribute to `Index`
- PR #1040 Fixed up Doxygen comment tags
- PR #909 CSV Reader: Avoid host->device->host copy for header row data
- PR #916 Improved unit testing and error checking for `gdf_column_concat`
- PR #941 Replace `numpy` call in `Series.hash_encode` with `numba`
- PR #942 Added increment/decrement operators for wrapper types
- PR #943 Updated `count_nonzero_mask` to return `num_rows` when the mask is null
- PR #952 Added trait to map C++ type to `gdf_dtype`
- PR #966 Updated RMM submodule.
- PR #998 Add IO reader/writer modules to API docs, fix for missing cudf.Series docs
- PR #1017 concatenate along columns for Series and DataFrames
- PR #1002 Support indexing a dataframe with another boolean dataframe
- PR #1018 Better concatenation for Series and Dataframes
- PR #1036 Use Numpydoc style docstrings
- PR #1047 Adding gdf_dtype_extra_info to gdf_column_view_augmented
- PR #1054 Added default ctor to SerialTrieNode to overcome Thrust issue in CentOS7 + CUDA10
- PR #1024 CSV Reader: Add support for hexadecimal integers in integral-type columns
- PR #1033 Update `fillna()` to use libcudf function `gdf_replace_nulls`
- PR #1066 Added inplace assignment for columns and select_dtypes for dataframes
- PR #1026 CSV Reader: Change the meaning and type of the quoting parameter to match Pandas
- PR #1100 Adds `CUDF_EXPECTS` error-checking macro
- PR #1092 Fix select_dtype docstring
- PR #1111 Added cudf::table
- PR #1108 Sorting for datetime columns
- PR #1120 Return a `Series` (not a `Column`) from `Series.cat.set_categories()`
- PR #1128 CSV Reader: The last data row does not need to be line terminated
- PR #1183 Bump Arrow version to 0.12.1
- PR #1208 Default to CXX11_ABI=ON
- PR #1252 Fix NVStrings dependencies for cuda 9.2 and 10.0
- PR #2037 Optimize the existing `gather` and `scatter` routines in `libcudf`

## Bug Fixes

- PR #821 Fix flake8 issues revealed by flake8 update
- PR #808 Resolved renamed `d_columns_valids` variable name
- PR #820 CSV Reader: fix the issue where reader adds additional rows when file uses \r\n as a line terminator
- PR #780 CSV Reader: Fix scientific notation parsing and null values for empty quotes
- PR #815 CSV Reader: Fix data parsing when tabs are present in the input CSV file
- PR #850 Fix bug where left joins where the left df has 0 rows causes a crash
- PR #861 Fix memory leak by preserving the boolean mask index
- PR #875 Handle unnamed indexes in to/from arrow functions
- PR #877 Fix ingest of 1 row arrow tables in from arrow function
- PR #876 Added missing `<type_traits>` include
- PR #889 Deleted test_rmm.py which has now moved to RMM repo
- PR #866 Merge v0.5.1 numpy ABI hotfix into 0.6
- PR #917 value_counts return int type on empty columns
- PR #611 Renamed `gdf_reduce_optimal_output_size()` -> `gdf_reduction_get_intermediate_output_size()`
- PR #923 fix index for negative slicing for cudf dataframe and series
- PR #927 CSV Reader: Fix category GDF_CATEGORY hashes not being computed properly
- PR #921 CSV Reader: Fix parsing errors with delim_whitespace, quotations in the header row, unnamed columns
- PR #933 Fix handling objects of all nulls in series creation
- PR #940 CSV Reader: Fix an issue where the last data row is missing when using byte_range
- PR #945 CSV Reader: Fix incorrect datetime64 when milliseconds or space separator are used
- PR #959 Groupby: Problem with column name lookup
- PR #950 Converting dataframe/recarry with non-contiguous arrays
- PR #963 CSV Reader: Fix another issue with missing data rows when using byte_range
- PR #999 Fix 0 sized kernel launches and empty sort_index exception
- PR #993 Fix dtype in selecting 0 rows from objects
- PR #1009 Fix performance regression in `to_pandas` method on DataFrame
- PR #1008 Remove custom dask communication approach
- PR #1001 CSV Reader: Fix a memory access error when reading a large (>2GB) file with date columns
- PR #1019 Binary Ops: Fix error when one input column has null mask but other doesn't
- PR #1014 CSV Reader: Fix false positives in bool value detection
- PR #1034 CSV Reader: Fix parsing floating point precision and leading zero exponents
- PR #1044 CSV Reader: Fix a segfault when byte range aligns with a page
- PR #1058 Added support for `DataFrame.loc[scalar]`
- PR #1060 Fix column creation with all valid nan values
- PR #1073 CSV Reader: Fix an issue where a column name includes the return character
- PR #1090 Updating Doxygen Comments
- PR #1080 Fix dtypes returned from loc / iloc because of lists
- PR #1102 CSV Reader: Minor fixes and memory usage improvements
- PR #1174: Fix release script typo
- PR #1137 Add prebuild script for CI
- PR #1118 Enhanced the `DataFrame.from_records()` feature
- PR #1129 Fix join performance with index parameter from using numpy array
- PR #1145 Issue with .agg call on multi-column dataframes
- PR #908 Some testing code cleanup
- PR #1167 Fix issue with null_count not being set after inplace fillna()
- PR #1184 Fix iloc performance regression
- PR #1185 Support left_on/right_on and also on=str in merge
- PR #1200 Fix allocating bitmasks with numba instead of rmm in allocate_mask function
- PR #1213 Fix bug with csv reader requesting subset of columns using wrong datatype
- PR #1223 gpuCI: Fix label on rapidsai channel on gpu build scripts
- PR #1242 Add explicit Thrust exec policy to fix NVCATEGORY_TEST segfault on some platforms
- PR #1246 Fix categorical tests that failed due to bad implicit type conversion
- PR #1255 Fix overwriting conda package main label uploads
- PR #1259 Add dlpack includes to pip build


# cuDF 0.5.1 (05 Feb 2019)

## Bug Fixes

- PR #842 Avoid using numpy via cimport to prevent ABI issues in Cython compilation


# cuDF 0.5.0 (28 Jan 2019)

## New Features

- PR #722 Add bzip2 decompression support to `read_csv()`
- PR #693 add ZLIB-based GZIP/ZIP support to `read_csv_strings()`
- PR #411 added null support to gdf_order_by (new API) and cudf_table::sort
- PR #525 Added GitHub Issue templates for bugs, documentation, new features, and questions
- PR #501 CSV Reader: Add support for user-specified decimal point and thousands separator to read_csv_strings()
- PR #455 CSV Reader: Add support for user-specified decimal point and thousands separator to read_csv()
- PR #439 add `DataFrame.drop` method similar to pandas
- PR #356 add `DataFrame.transpose` method and `DataFrame.T` property similar to pandas
- PR #505 CSV Reader: Add support for user-specified boolean values
- PR #350 Implemented Series replace function
- PR #490 Added print_env.sh script to gather relevant environment details when reporting cuDF issues
- PR #474 add ZLIB-based GZIP/ZIP support to `read_csv()`
- PR #547 Added melt similar to `pandas.melt()`
- PR #491 Add CI test script to check for updates to CHANGELOG.md in PRs
- PR #550 Add CI test script to check for style issues in PRs
- PR #558 Add CI scripts for cpu-based conda and gpu-based test builds
- PR #524 Add Boolean Indexing
- PR #564 Update python `sort_values` method to use updated libcudf `gdf_order_by` API
- PR #509 CSV Reader: Input CSV file can now be passed in as a text or a binary buffer
- PR #607 Add `__iter__` and iteritems to DataFrame class
- PR #643 added a new api gdf_replace_nulls that allows a user to replace nulls in a column

## Improvements

- PR #426 Removed sort-based groupby and refactored existing groupby APIs. Also improves C++/CUDA compile time.
- PR #461 Add `CUDF_HOME` variable in README.md to replace relative pathing.
- PR #472 RMM: Created centralized rmm::device_vector alias and rmm::exec_policy
- PR #500 Improved the concurrent hash map class to support partitioned (multi-pass) hash table building.
- PR #454 Improve CSV reader docs and examples
- PR #465 Added templated C++ API for RMM to avoid explicit cast to `void**`
- PR #513 `.gitignore` tweaks
- PR #521 Add `assert_eq` function for testing
- PR #502 Simplify Dockerfile for local dev, eliminate old conda/pip envs
- PR #549 Adds `-rdynamic` compiler flag to nvcc for Debug builds
- PR #472 RMM: Created centralized rmm::device_vector alias and rmm::exec_policy
- PR #577 Added external C++ API for scatter/gather functions
- PR #500 Improved the concurrent hash map class to support partitioned (multi-pass) hash table building
- PR #583 Updated `gdf_size_type` to `int`
- PR #500 Improved the concurrent hash map class to support partitioned (multi-pass) hash table building
- PR #617 Added .dockerignore file. Prevents adding stale cmake cache files to the docker container
- PR #658 Reduced `JOIN_TEST` time by isolating overflow test of hash table size computation
- PR #664 Added Debuging instructions to README
- PR #651 Remove noqa marks in `__init__.py` files
- PR #671 CSV Reader: uncompressed buffer input can be parsed without explicitly specifying compression as None
- PR #684 Make RMM a submodule
- PR #718 Ensure sum, product, min, max methods pandas compatibility on empty datasets
- PR #720 Refactored Index classes to make them more Pandas-like, added CategoricalIndex
- PR #749 Improve to_arrow and from_arrow Pandas compatibility
- PR #766 Remove TravisCI references, remove unused variables from CMake, fix ARROW_VERSION in Cmake
- PR #773 Add build-args back to Dockerfile and handle dependencies based on environment yml file
- PR #781 Move thirdparty submodules to root and symlink in /cpp
- PR #843 Fix broken cudf/python API examples, add new methods to the API index

## Bug Fixes

- PR #569 CSV Reader: Fix days being off-by-one when parsing some dates
- PR #531 CSV Reader: Fix incorrect parsing of quoted numbers
- PR #465 Added templated C++ API for RMM to avoid explicit cast to `void**`
- PR #473 Added missing <random> include
- PR #478 CSV Reader: Add api support for auto column detection, header, mangle_dupe_cols, usecols
- PR #495 Updated README to correct where cffi pytest should be executed
- PR #501 Fix the intermittent segfault caused by the `thousands` and `compression` parameters in the csv reader
- PR #502 Simplify Dockerfile for local dev, eliminate old conda/pip envs
- PR #512 fix bug for `on` parameter in `DataFrame.merge` to allow for None or single column name
- PR #511 Updated python/cudf/bindings/join.pyx to fix cudf merge printing out dtypes
- PR #513 `.gitignore` tweaks
- PR #521 Add `assert_eq` function for testing
- PR #537 Fix CMAKE_CUDA_STANDARD_REQURIED typo in CMakeLists.txt
- PR #447 Fix silent failure in initializing DataFrame from generator
- PR #545 Temporarily disable csv reader thousands test to prevent segfault (test re-enabled in PR #501)
- PR #559 Fix Assertion error while using `applymap` to change the output dtype
- PR #575 Update `print_env.sh` script to better handle missing commands
- PR #612 Prevent an exception from occuring with true division on integer series.
- PR #630 Fix deprecation warning for `pd.core.common.is_categorical_dtype`
- PR #622 Fix Series.append() behaviour when appending values with different numeric dtype
- PR #603 Fix error while creating an empty column using None.
- PR #673 Fix array of strings not being caught in from_pandas
- PR #644 Fix return type and column support of dataframe.quantile()
- PR #634 Fix create `DataFrame.from_pandas()` with numeric column names
- PR #654 Add resolution check for GDF_TIMESTAMP in Join
- PR #648 Enforce one-to-one copy required when using `numba>=0.42.0`
- PR #645 Fix cmake build type handling not setting debug options when CMAKE_BUILD_TYPE=="Debug"
- PR #669 Fix GIL deadlock when launching multiple python threads that make Cython calls
- PR #665 Reworked the hash map to add a way to report the destination partition for a key
- PR #670 CMAKE: Fix env include path taking precedence over libcudf source headers
- PR #674 Check for gdf supported column types
- PR #677 Fix 'gdf_csv_test_Dates' gtest failure due to missing nrows parameter
- PR #604 Fix the parsing errors while reading a csv file using `sep` instead of `delimiter`.
- PR #686 Fix converting nulls to NaT values when converting Series to Pandas/Numpy
- PR #689 CSV Reader: Fix behavior with skiprows+header to match pandas implementation
- PR #691 Fixes Join on empty input DFs
- PR #706 CSV Reader: Fix broken dtype inference when whitespace is in data
- PR #717 CSV reader: fix behavior when parsing a csv file with no data rows
- PR #724 CSV Reader: fix build issue due to parameter type mismatch in a std::max call
- PR #734 Prevents reading undefined memory in gpu_expand_mask_bits numba kernel
- PR #747 CSV Reader: fix an issue where CUDA allocations fail with some large input files
- PR #750 Fix race condition for handling NVStrings in CMake
- PR #719 Fix merge column ordering
- PR #770 Fix issue where RMM submodule pointed to wrong branch and pin other to correct branches
- PR #778 Fix hard coded ABI off setting
- PR #784 Update RMM submodule commit-ish and pip paths
- PR #794 Update `rmm::exec_policy` usage to fix segmentation faults when used as temprory allocator.
- PR #800 Point git submodules to branches of forks instead of exact commits


# cuDF 0.4.0 (05 Dec 2018)

## New Features

- PR #398 add pandas-compatible `DataFrame.shape()` and `Series.shape()`
- PR #394 New documentation feature "10 Minutes to cuDF"
- PR #361 CSV Reader: Add support for strings with delimiters

## Improvements

 - PR #436 Improvements for type_dispatcher and wrapper structs
 - PR #429 Add CHANGELOG.md (this file)
 - PR #266 use faster CUDA-accelerated DataFrame column/Series concatenation.
 - PR #379 new C++ `type_dispatcher` reduces code complexity in supporting many data types.
 - PR #349 Improve performance for creating columns from memoryview objects
 - PR #445 Update reductions to use type_dispatcher. Adds integer types support to sum_of_squares.
 - PR #448 Improve installation instructions in README.md
 - PR #456 Change default CMake build to Release, and added option for disabling compilation of tests

## Bug Fixes

 - PR #444 Fix csv_test CUDA too many resources requested fail.
 - PR #396 added missing output buffer in validity tests for groupbys.
 - PR #408 Dockerfile updates for source reorganization
 - PR #437 Add cffi to Dockerfile conda env, fixes "cannot import name 'librmm'"
 - PR #417 Fix `map_test` failure with CUDA 10
 - PR #414 Fix CMake installation include file paths
 - PR #418 Properly cast string dtypes to programmatic dtypes when instantiating columns
 - PR #427 Fix and tests for Concatenation illegal memory access with nulls


# cuDF 0.3.0 (23 Nov 2018)

## New Features

 - PR #336 CSV Reader string support

## Improvements

 - PR #354 source code refactored for better organization. CMake build system overhaul. Beginning of transition to Cython bindings.
 - PR #290 Add support for typecasting to/from datetime dtype
 - PR #323 Add handling pyarrow boolean arrays in input/out, add tests
 - PR #325 GDF_VALIDITY_UNSUPPORTED now returned for algorithms that don't support non-empty valid bitmasks
 - PR #381 Faster InputTooLarge Join test completes in ms rather than minutes.
 - PR #373 .gitignore improvements
 - PR #367 Doc cleanup & examples for DataFrame methods
 - PR #333 Add Rapids Memory Manager documentation
 - PR #321 Rapids Memory Manager adds file/line location logging and convenience macros
 - PR #334 Implement DataFrame `__copy__` and `__deepcopy__`
 - PR #271 Add NVTX ranges to pygdf
 - PR #311 Document system requirements for conda install

## Bug Fixes

 - PR #337 Retain index on `scale()` function
 - PR #344 Fix test failure due to PyArrow 0.11 Boolean handling
 - PR #364 Remove noexcept from managed_allocator;  CMakeLists fix for NVstrings
 - PR #357 Fix bug that made all series be considered booleans for indexing
 - PR #351 replace conda env configuration for developers
 - PRs #346 #360 Fix CSV reading of negative numbers
 - PR #342 Fix CMake to use conda-installed nvstrings
 - PR #341 Preserve categorical dtype after groupby aggregations
 - PR #315 ReadTheDocs build update to fix missing libcuda.so
 - PR #320 FIX out-of-bounds access error in reductions.cu
 - PR #319 Fix out-of-bounds memory access in libcudf count_valid_bits
 - PR #303 Fix printing empty dataframe


# cuDF 0.2.0 and cuDF 0.1.0

These were initial releases of cuDF based on previously separate pyGDF and libGDF libraries.<|MERGE_RESOLUTION|>--- conflicted
+++ resolved
@@ -52,11 +52,8 @@
 - PR #2655 CuPy-based Series and Dataframe .values property
 - PR #2803 Added `edit_distance_matrix()` function to calculate pairwise edit distance for each string on a given nvstrings object.
 - PR #2872 Add Java pinned memory pool allocator
-<<<<<<< HEAD
+- PR #2814 Add Datetimeindex.weekday
 - PR #2987 Add `inplace` arg to `DataFrame.reset_index` and `Series`
-=======
-- PR #2814 Add Datetimeindex.weekday
->>>>>>> 9da14b0f
 
 ## Improvements
 
