--- conflicted
+++ resolved
@@ -78,11 +78,8 @@
 - PR #3172 Define and implement new fill/repeat/copy_range APIs
 - PR #3497 Add DataFrame.drop(..., inplace=False) argument
 - PR #3469 Add string functionality for replace API
-<<<<<<< HEAD
 - PR #3504 Add Kafka Datasource with CSV parser
-=======
 - PR #3527 Add string functionality for merge API
->>>>>>> b22a3dae
 
 ## Improvements
 
