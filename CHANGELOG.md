# cuDF 0.13.0 (Date TBD)

## New Features

<<<<<<< HEAD
- PR #3693 add string support, skipna to scan operation
=======
- PR #3662 Define and implement `shift`.
>>>>>>> 73e19ad6
- PR #3861 Added Series.sum feature for String

## Improvements

- PR #3525 build.sh option to disable nvtx
- PR #3748 Optimize hash_partition using shared memory
- PR #3698 Add count_(un)set_bits functions taking multiple ranges and updated slice to compute null counts at once.
- PR #3909 Move java backend to libcudf++
- PR #3971 Adding `as_table` to convert Column to Table in python
- PR #3910 Adding sinh, cosh, tanh, asinh, acosh, atanh cube root and rint unary support.
- PR #3972 Add Java bindings for left_semi_join and left_anti_join
- PR #3975 Simplify and generalize data handling in `Buffer`
- PR #3985 Update RMM include files and remove extraneously included header files.
- PR #3601 Port UDF functionality for rolling windows to libcudf++
- PR #3911 Adding null boolean handling for copy_if_else
- PR #4003 Drop old `to_device` utility wrapper function
- PR #4002 Adding to_frame and fix for categorical column issue
- PR #4009 build script update to enable cudf build without installing
- PR #3897 Port cuIO JSON reader to cudf::column types
- PR #4008 Eliminate extra copy in column constructor
- PR #4013 Add cython definition for io readers cudf/io/io_types.hpp
- PR #4014 ORC/Parquet: add count parameter to stripe/rowgroup-based reader API
- PR #3880 Add aggregation infrastructure support for reduction
- PR #4021 Change quantiles signature for clarity.

## Bug Fixes

- PR #3888 Drop `ptr=None` from `DeviceBuffer` call
- PR #3976 Fix string serialization and memory_usage method to be consistent
- PR #3902 Fix conversion of large size GPU array to dataframe
- PR #3953 Fix overflow in column_buffer when computing the device buffer size
- PR #3959 Add missing hash-dispatch function for cudf.Series
- PR #3970 Fix for Series Pickle
- PR #3964 Restore legacy NVStrings and NVCategory dependencies in Java jar
- PR #3982 Fix java unary op enum and add missing ops
- PR #3979 Add `name` to Series serialize and deserialize
- PR #4005 Fix null mask allocation bug in gather_bitmask
- PR #4000 Fix dask_cudf sort_values performance for single partitions
- PR #4007 Fix for copy_bitmask issue with uninitialized device_buffer
- PR #4037 Fix JNI quantile compile issue
- PR #4052 Fix for round-robin when num_partitions divides nrows.

# cuDF 0.12.0 (Date TBD)

## New Features

- PR #3759 Updated 10 Minutes with clarification on how `dask_cudf` uses `cudf` API
- PR #3224 Define and implement new join APIs.
- PR #3284 Add gpu-accelerated parquet writer
- PR #3254 Python redesign for libcudf++
- PR #3336 Add `from_dlpack` and `to_dlpack`
- PR #3555 Add column names support to libcudf++ io readers and writers
- PR #3527 Add string functionality for merge API
- PR #3610 Add memory_usage to DataFrame and Series APIs
- PR #3557 Add contiguous_split() function. 
- PR #3619 Support CuPy 7
- PR #3604 Add nvtext ngrams-tokenize function
- PR #3403 Define and implement new stack + tile APIs
- PR #3627 Adding cudf::sort and cudf::sort_by_key
- PR #3597 Implement new sort based groupby
- PR #3776 Add column equivalence comparator (using epsilon for float equality)
- PR #3667 Define and implement round-robin partition API.
- PR #3690 Add bools_to_mask
- PR #3761 Introduce a Frame class and make Index, DataFrame and Series subclasses
- PR #3538 Define and implement left semi join and left anti join
- PR #3683 Added support for multiple delimiters in `nvtext.token_count()`
- PR #3792 Adding is_nan and is_notnan
- PR #3594 Adding clamp support to libcudf++

## Improvements

- PR #3124 Add support for grand-children in cudf column classes
- PR #3292 Port NVStrings regex contains function
- PR #3409 Port NVStrings regex replace function
- PR #3417 Port NVStrings regex findall function
- PR #3351 Add warning when filepath resolves to multiple files in cudf readers
- PR #3370 Port NVStrings strip functions
- PR #3453 Port NVStrings IPv4 convert functions to cudf strings column
- PR #3441 Port NVStrings url encode/decode to cudf strings column
- PR #3364 Port NVStrings split functions
- PR #3463 Port NVStrings partition/rpartition to cudf strings column
- PR #3502 ORC reader: add option to read DECIMALs as INT64
- PR #3461 Add a new overload to allocate_like() that takes explicit type and size params.
- PR #3590 Specialize hash functions for floating point
- PR #3569 Use `np.asarray` in `StringColumn.deserialize`
- PR #3553 Support Python NoneType in numeric binops
- PR #3511 Support DataFrame / Series mixed arithmetic
- PR #3567 Include `strides` in `__cuda_array_interface__`
- PR #3608 Update OPS codeowner group name
- PR #3431 Port NVStrings translate to cudf strings column
- PR #3507 Define and implement new binary operation APIs
- PR #3620 Add stream parameter to unary ops detail API
- PR #3593 Adding begin/end for mutable_column_device_view
- PR #3587 Merge CHECK_STREAM & CUDA_CHECK_LAST to CHECK_CUDA
- PR #3733 Rework `hash_partition` API
- PR #3655 Use move with make_pair to avoid copy construction
- PR #3402 Define and implement new quantiles APIs
- PR #3612 Add ability to customize the JIT kernel cache path
- PR #3647 Remove PatchedNumbaDeviceArray with CuPy 6.6.0
- PR #3641 Remove duplicate definitions of CUDA_DEVICE_CALLABLE
- PR #3640 Enable memory_usage in dask_cudf (also adds pd.Index from_pandas)
- PR #3654 Update Jitify submodule ref to include gcc-8 fix
- PR #3639 Define and implement `nans_to_nulls`
- PR #3561 Rework contains implementation in search
- PR #3616 Add aggregation infrastructure for argmax/argmin.
- PR #3673 Parquet reader: improve rounding of timestamp conversion to seconds
- PR #3699 Stringify libcudacxx headers for binary op JIT
- PR #3697 Improve column insert performance for wide frames
- PR #3616 Add aggregation infrastructure for argmax/argmin.
- PR #3653 Make `gather_bitmask_kernel` more reusable.
- PR #3710 Remove multiple CMake configuration steps from root build script
- PR #3657 Define and implement compiled binops for string column comparisons
- PR #3520 Change read_parquet defaults and add warnings
- PR #3780 Java APIs for selecting a GPU
- PR #3796 Improve on round-robin with the case when number partitions greater than number of rows.
- PR #3805 Avoid CuPy 7.1.0 for now
- PR #3758 detail::scatter variant with map iterator support
- PR #3882 Fail loudly when creating a StringColumn from nvstrings with > MAX_VAL(int32) bytes
- PR #3823 Add header file for detail search functions
- PR #2438 Build GBench Benchmarks in CI
- PR #3713 Adding aggregation support to rolling_window
- PR #3875 Add abstract sink for IO writers, used by ORC and Parquet writers for now
- PR #3916 Refactor gather bindings

## Bug Fixes

- PR #3618 Update 10 minutes to cudf and cupy to hide warning that were being shown in the docs
- PR #3550 Update Java package to 0.12
- PR #3549 Fix index name issue with iloc with RangeIndex
- PR #3562 Fix 4GB limit for gzipped-compressed csv files
- PR #2981 enable build.sh to build all targets without installation
- PR #3563 Use `__cuda_array_interface__` for serialization
- PR #3564 Fix cuda memory access error in gather_bitmask_kernel
- PR #3548 Replaced CUDA_RT_CALL with CUDA_TRY
- PR #3486 Pandas > 0.25 compatability
- PR #3622 Fix new warnings and errors when building with gcc-8
- PR #3588 Remove avro reader column order reversal
- PR #3629 Fix hash map test failure
- PR #3637 Fix sorted set_index operations in dask_cudf
- PR #3663 Fix libcudf++ ORC reader microseconds and milliseconds conversion
- PR #3668 Fixing CHECK_CUDA debug build issue
- PR #3684 Fix ends_with logic for matching string case
- PR #3691 Fix create_offsets to handle offset correctly
- PR #3687 Fixed bug while passing input GPU memory pointer in `nvtext.scatter_count()`
- PR #3701 Fix hash_partition hashing all columns instead of columns_to_hash
- PR #3694 Allow for null columns parameter in `csv_writer`
- PR #3706 Removed extra type-dispatcher call from merge
- PR #3704 Changed the default delimiter to `whitespace` for nvtext methods.
- PR #3741 Construct DataFrame from dict-of-Series with alignment
- PR #3724 Update rmm version to match release
- PR #3743 Fix for `None` data in `__array_interface__`
- PR #3731 Fix performance of zero sized dataframe slice
- PR #3709 Fix inner_join incorrect result issue
- PR #3734 Update numba to 0.46 in conda files
- PR #3738 Update libxx cython types.hpp path
- PR #3672 Fix to_host issue with column_view having offset
- PR #3730 CSV reader: Set invalid float values to NaN/null
- PR #3670 Floor when casting between timestamps of different precisions
- PR #3728 Fix apply_boolean_mask issue with non-null string column
- PR #3769 Don't look for a `name` attribute in column
- PR #3783 Bind cuDF operators to Dask Dataframe
- PR #3775 Fix segfault when reading compressed CSV files larger than 4GB
- PR #3799 Align indices of Series inputs when adding as columns to DataFrame
- PR #3803 Keep name when unpickling Index objects
- PR #3804 Fix cuda crash in AVRO reader
- PR #3766 Remove references to cudf::type_id::CATEGORY from IO code
- PR #3817 Don't always deepcopy an index
- PR #3821 Fix OOB read in gpuinflate prefetcher
- PR #3829 Parquet writer: fix empty dataframe causing cuda launch errors
- PR #3835 Fix memory leak in Cython when dealing with nulls in string columns
- PR #3866 Remove unnecessary if check in NVStrings.create_offsets
- PR #3858 Fixes the broken debug build after #3728
- PR #3850 Fix merge typecast scope issue and resulting memory leak
- PR #3855 Fix MultiColumn recreation with reset_index
- PR #3869 Fixed size calculation in NVStrings::byte_count()
- PR #3868 Fix apply_grouped moving average example
- PR #3900 Properly link `NVStrings` and `NVCategory` into tests
- PR #3868 Fix apply_grouped moving average example
- PR #3871 Fix `split_out` error
- PR #3886 Fix string column materialization from column view
- PR #3893 Parquet reader: fix segfault reading empty parquet file
- PR #3931 Dask-cudf groupby `.agg` multicolumn handling fix
- PR #4017 Fix memory leaks in `GDF_STRING` cython handling and `nans_to_nulls` cython


# cuDF 0.11.0 (11 Dec 2019)

## New Features

- PR #2905 Added `Series.median()` and null support for `Series.quantile()`
- PR #2930 JSON Reader: Support ARROW_RANDOM_FILE input
- PR #2956 Add `cudf::stack` and `cudf::tile`
- PR #2980 Added nvtext is_vowel/is_consonant functions
- PR #2987 Add `inplace` arg to `DataFrame.reset_index` and `Series`
- PR #3011 Added libcudf++ transition guide
- PR #3129 Add strings column factory from `std::vector`s
- PR #3054 Add parquet reader support for decimal data types
- PR #3022 adds DataFrame.astype for cuDF dataframes
- PR #2962 Add isnull(), notnull() and related functions
- PR #3025 Move search files to legacy
- PR #3068 Add `scalar` class
- PR #3094 Adding `any` and `all` support from libcudf
- PR #3130 Define and implement new `column_wrapper`
- PR #3143 Define and implement new copying APIs `slice` and `split`
- PR #3161 Move merge files to legacy
- PR #3079 Added support to write ORC files given a local path
- PR #3192 Add dtype param to cast `DataFrame` on init
- PR #3213 Port cuIO to libcudf++
- PR #3222 Add nvtext character tokenizer
- PR #3223 Java expose underlying buffers
- PR #3300 Add `DataFrame.insert`
- PR #3263 Define and implement new `valid_if`
- PR #3278 Add `to_host` utility to copy `column_view` to host
- PR #3087 Add new cudf::experimental bool8 wrapper
- PR #3219 Construct column from column_view
- PR #3250 Define and implement new merge APIs
- PR #3144 Define and implement new hashing APIs `hash` and `hash_partition`
- PR #3229 Define and implement new search APIs
- PR #3308 java add API for memory usage callbacks
- PR #2691 Row-wise reduction and scan operations via CuPy
- PR #3291 Add normalize_nans_and_zeros
- PR #3187 Define and implement new replace APIs
- PR #3356 Add vertical concatenation for table/columns
- PR #3344 java split API
- PR #2791 Add `groupby.std()`
- PR #3368 Enable dropna argument in dask_cudf groupby
- PR #3298 add null replacement iterator for column_device_view
- PR #3297 Define and implement new groupby API.
- PR #3396 Update device_atomics with new bool8 and timestamp specializations
- PR #3411 Java host memory management API
- PR #3393 Implement df.cov and enable covariance/correlation in dask_cudf
- PR #3401 Add dask_cudf ORC writer (to_orc)
- PR #3331 Add copy_if_else
- PR #3427 Define and Implement new multi-search API
- PR #3442 Add Bool-index + Multi column + DataFrame support for set-item
- PR #3172 Define and implement new fill/repeat/copy_range APIs
- PR #3490 Add pair iterators for columns
- PR #3497 Add DataFrame.drop(..., inplace=False) argument
- PR #3469 Add string functionality for replace API
- PR #3273 Define and implement new reduction APIs

## Improvements

- PR #2904 Move gpu decompressors to cudf::io namespace
- PR #2977 Moved old C++ test utilities to legacy directory.
- PR #2965 Fix slow orc reader perf with large uncompressed blocks
- PR #2995 Move JIT type utilities to legacy directory
- PR #2927 Add ``Table`` and ``TableView`` extension classes that wrap legacy cudf::table
- PR #3005 Renames `cudf::exp` namespace to `cudf::experimental`
- PR #3008 Make safe versions of `is_null` and `is_valid` in `column_device_view`
- PR #3026 Move fill and repeat files to legacy
- PR #3027 Move copying.hpp and related source to legacy folder
- PR #3014 Snappy decompression optimizations
- PR #3032 Use `asarray` to coerce indices to a NumPy array
- PR #2996 IO Readers: Replace `cuio::device_buffer` with `rmm::device_buffer`
- PR #3051 Specialized hash function for strings column
- PR #3065 Select and Concat for cudf::experimental::table
- PR #3080 Move `valid_if.cuh` to `legacy/`
- PR #3052 Moved replace.hpp functionality to legacy
- PR #3091 Move join files to legacy
- PR #3092 Implicitly init RMM if Java allocates before init
- PR #3029 Update gdf_ numeric types with stdint and move to cudf namespace
- PR #3052 Moved replace.hpp functionality to legacy
- PR #2955 Add cmake option to only build for present GPU architecture
- PR #3070 Move functions.h and related source to legacy
- PR #2951 Allow set_index to handle a list of column names
- PR #3093 Move groupby files to legacy
- PR #2988 Removing GIS functionality (now part of cuSpatial library)
- PR #3067 Java method to return size of device memory buffer
- PR #3083 Improved some binary operation tests to include null testing.
- PR #3084 Update to arrow-cpp and pyarrow 0.15.0
- PR #3071 Move cuIO to legacy
- PR #3126 Round 2 of snappy decompression optimizations
- PR #3046 Define and implement new copying APIs `empty_like` and `allocate_like`
- PR #3128 Support MultiIndex in DataFrame.join
- PR #2971 Added initial gather and scatter methods for strings_column_view
- PR #3133 Port NVStrings to cudf column: count_characters and count_bytes
- PR #2991 Added strings column functions concatenate and join_strings
- PR #3028 Define and implement new `gather` APIs.
- PR #3135 Add nvtx utilities to cudf::nvtx namespace
- PR #3021 Java host side concat of serialized buffers
- PR #3138 Move unary files to legacy
- PR #3170 Port NVStrings substring functions to cudf strings column
- PR #3159 Port NVStrings is-chars-types function to cudf strings column
- PR #3154 Make `table_view_base.column()` const and add `mutable_table_view.column()`
- PR #3175 Set cmake cuda version variables
- PR #3171 Move deprecated error macros to legacy
- PR #3191 Port NVStrings integer convert ops to cudf column
- PR #3189 Port NVStrings find ops to cudf column
- PR #3352 Port NVStrings convert float functions to cudf strings column
- PR #3193 Add cuPy as a formal dependency
- PR #3195 Support for zero columned `table_view`
- PR #3165 Java device memory size for string category
- PR #3205 Move transform files to legacy
- PR #3202 Rename and move error.hpp to public headers
- PR #2878 Use upstream merge code in dask_cudf
- PR #3217 Port NVStrings upper and lower case conversion functions
- PR #3350 Port NVStrings booleans convert functions
- PR #3231 Add `column::release()` to give up ownership of contents.
- PR #3157 Use enum class rather than enum for mask_allocation_policy
- PR #3232 Port NVStrings datetime conversion to cudf strings column
- PR #3136 Define and implement new transpose API
- PR #3237 Define and implement new transform APIs
- PR #3245 Move binaryop files to legacy
- PR #3241 Move stream_compaction files to legacy
- PR #3166 Move reductions to legacy
- PR #3261 Small cleanup: remove `== true`
- PR #3271 Update rmm API based on `rmm.reinitialize(...)` change
- PR #3266 Remove optional checks for CuPy
- PR #3268 Adding null ordering per column feature when sorting
- PR #3239 Adding floating point specialization to comparators for NaNs
- PR #3270 Move predicates files to legacy
- PR #3281 Add to_host specialization for strings in column test utilities
- PR #3282 Add `num_bitmask_words`
- PR #3252 Add new factory methods to include passing an existing null mask
- PR #3288 Make `bit.cuh` utilities usable from host code.
- PR #3287 Move rolling windows files to legacy
- PR #3182 Define and implement new unary APIs `is_null` and `is_not_null`
- PR #3314 Drop `cython` from run requirements
- PR #3301 Add tests for empty column wrapper.
- PR #3294 Update to arrow-cpp and pyarrow 0.15.1
- PR #3310 Add `row_hasher` and `element_hasher` utilities
- PR #3272 Support non-default streams when creating/destroying hash maps
- PR #3286 Clean up the starter code on README
- PR #3332 Port NVStrings replace to cudf strings column
- PR #3354 Define and implement new `scatter` APIs
- PR #3322 Port NVStrings pad operations to cudf strings column
- PR #3345 Add cache member for number of characters in string_view class
- PR #3299 Define and implement new `is_sorted` APIs
- PR #3328 Partition by stripes in dask_cudf ORC reader
- PR #3243 Use upstream join code in dask_cudf
- PR #3371 Add `select` method to `table_view`
- PR #3309 Add java and JNI bindings for search bounds
- PR #3305 Define and implement new rolling window APIs
- PR #3380 Concatenate columns of strings
- PR #3382 Add fill function for strings column
- PR #3391 Move device_atomics_tests.cu files to legacy
- PR #3303 Define and implement new stream compaction APIs `copy_if`, `drop_nulls`,
           `apply_boolean_mask`, `drop_duplicate` and `unique_count`.
- PR #3387 Strings column gather function
- PR #3440 Strings column scatter function
- PR #3389 Move quantiles.hpp + group_quantiles.hpp files to legacy
- PR #3397 Port unary cast to libcudf++
- PR #3398 Move reshape.hpp files to legacy
- PR #3395 Port NVStrings regex extract to cudf strings column
- PR #3423 Port NVStrings htoi to cudf strings column
- PR #3425 Strings column copy_if_else implementation
- PR #3422 Move utilities to legacy
- PR #3201 Define and implement new datetime_ops APIs
- PR #3421 Port NVStrings find_multiple to cudf strings column
- PR #3448 Port scatter_to_tables to libcudf++
- PR #3458 Update strings sections in the transition guide
- PR #3462 Add `make_empty_column` and update `empty_like`.
- PR #3465 Port `aggregation` traits and utilities.
- PR #3214 Define and implement new unary operations APIs
- PR #3475 Add `bitmask_to_host` column utility
- PR #3487 Add is_boolean trait and random timestamp generator for testing
- PR #3492 Small cleanup (remove std::abs) and comment
- PR #3407 Allow multiple row-groups per task in dask_cudf read_parquet
- PR #3512 Remove unused CUDA conda labels
- PR #3500 cudf::fill()/cudf::repeat() support for strings columns.
- PR #3438 Update scalar and scalar_device_view to better support strings
- PR #3414 Add copy_range function for strings column
- PR #3685 Add string support to contiguous_split.
- PR #3471 Add scalar/column, column/scalar and scalar/scalar overloads to copy_if_else.
- PR #3451 Add support for implicit typecasting of join columns

## Bug Fixes

- PR #2895 Fixed dask_cudf group_split behavior to handle upstream rearrange_by_divisions
- PR #3048 Support for zero columned tables
- PR #3030 Fix snappy decoding regression in PR #3014
- PR #3041 Fixed exp to experimental namespace name change issue
- PR #3056 Add additional cmake hint for finding local build of RMM files
- PR #3060 Move copying.hpp includes to legacy
- PR #3139 Fixed java RMM auto initalization
- PR #3141 Java fix for relocated IO headers
- PR #3149 Rename column_wrapper.cuh to column_wrapper.hpp
- PR #3168 Fix mutable_column_device_view head const_cast
- PR #3199 Update JNI includes for legacy moves
- PR #3204 ORC writer: Fix ByteRLE encoding of NULLs
- PR #2994 Fix split_out-support but with hash_object_dispatch
- PR #3212 Fix string to date casting when format is not specified
- PR #3218 Fixes `row_lexicographic_comparator` issue with handling two tables
- PR #3228 Default initialize RMM when Java native dependencies are loaded
- PR #3012 replacing instances of `to_gpu_array` with `mem`
- PR #3236 Fix Numba 0.46+/CuPy 6.3 interface compatibility
- PR #3276 Update JNI includes for legacy moves
- PR #3256 Fix orc writer crash with multiple string columns
- PR #3211 Fix breaking change caused by rapidsai/rmm#167
- PR #3265 Fix dangling pointer in `is_sorted`
- PR #3267 ORC writer: fix incorrect ByteRLE encoding of long literal runs
- PR #3277 Fix invalid reference to deleted temporary in `is_sorted`.
- PR #3274 ORC writer: fix integer RLEv2 mode2 unsigned base value encoding
- PR #3279 Fix shutdown hang issues with pinned memory pool init executor
- PR #3280 Invalid children check in mutable_column_device_view
- PR #3289 fix java memory usage API for empty columns
- PR #3293 Fix loading of csv files zipped on MacOS (disabled zip min version check)
- PR #3295 Fix storing storing invalid RMM exec policies.
- PR #3307 Add pd.RangeIndex to from_pandas to fix dask_cudf meta_nonempty bug
- PR #3313 Fix public headers including non-public headers
- PR #3318 Revert arrow to 0.15.0 temporarily to unblock downstream projects CI
- PR #3317 Fix index-argument bug in dask_cudf parquet reader
- PR #3323 Fix `insert` non-assert test case
- PR #3341 Fix `Series` constructor converting NoneType to "None"
- PR #3326 Fix and test for detail::gather map iterator type inference
- PR #3334 Remove zero-size exception check from make_strings_column factories
- PR #3333 Fix compilation issues with `constexpr` functions not marked `__device__`
- PR #3340 Make all benchmarks use cudf base fixture to initialize RMM pool
- PR #3337 Fix Java to pad validity buffers to 64-byte boundary
- PR #3362 Fix `find_and_replace` upcasting series for python scalars and lists
- PR #3357 Disabling `column_view` iterators for non fixed-width types
- PR #3383 Fix : properly compute null counts for rolling_window.
- PR #3386 Removing external includes from `column_view.hpp`
- PR #3369 Add write_partition to dask_cudf to fix to_parquet bug
- PR #3388 Support getitem with bools when DataFrame has a MultiIndex
- PR #3408 Fix String and Column (De-)Serialization
- PR #3372 Fix dask-distributed scatter_by_map bug
- PR #3419 Fix a bug in parse_into_parts (incomplete input causing walking past the end of string).
- PR #3413 Fix dask_cudf read_csv file-list bug
- PR #3416 Fix memory leak in ColumnVector when pulling strings off the GPU
- PR #3424 Fix benchmark build by adding libcudacxx to benchmark's CMakeLists.txt
- PR #3435 Fix diff and shift for empty series
- PR #3439 Fix index-name bug in StringColumn concat
- PR #3445 Fix ORC Writer default stripe size
- PR #3459 Fix printing of invalid entries
- PR #3466 Fix gather null mask allocation for invalid index
- PR #3468 Fix memory leak issue in `drop_duplicates`
- PR #3474 Fix small doc error in capitalize Docs
- PR #3491 Fix more doc errors in NVStrings
- PR #3478 Fix as_index deep copy via Index.rename inplace arg
- PR #3476 Fix ORC reader timezone conversion
- PR #3188 Repr slices up large DataFrames
- PR #3519 Fix strings column concatenate handling zero-sized columns
- PR #3530 Fix copy_if_else test case fail issue
- PR #3523 Fix lgenfe issue with debug build
- PR #3532 Fix potential use-after-free in cudf parquet reader
- PR #3540 Fix unary_op null_mask bug and add missing test cases
- PR #3559 Use HighLevelGraph api in DataFrame constructor (Fix upstream compatibility)
- PR #3572 Fix CI Issue with hypothesis tests that are flaky


# cuDF 0.10.0 (16 Oct 2019)

## New Features

- PR #2423 Added `groupby.quantile()`
- PR #2522 Add Java bindings for NVStrings backed upper and lower case mutators
- PR #2605 Added Sort based groupby in libcudf
- PR #2607 Add Java bindings for parsing JSON
- PR #2629 Add dropna= parameter to groupby
- PR #2585 ORC & Parquet Readers: Remove millisecond timestamp restriction
- PR #2507 Add GPU-accelerated ORC Writer
- PR #2559 Add Series.tolist()
- PR #2653 Add Java bindings for rolling window operations
- PR #2480 Merge `custreamz` codebase into `cudf` repo
- PR #2674 Add __contains__ for Index/Series/Column
- PR #2635 Add support to read from remote and cloud sources like s3, gcs, hdfs
- PR #2722 Add Java bindings for NVTX ranges
- PR #2702 Add make_bool to dataset generation functions
- PR #2394 Move `rapidsai/custrings` into `cudf`
- PR #2734 Final sync of custrings source into cudf
- PR #2724 Add libcudf support for __contains__
- PR #2777 Add python bindings for porter stemmer measure functionality
- PR #2781 Add issorted to is_monotonic
- PR #2685 Add cudf::scatter_to_tables and cython binding
- PR #2743 Add Java bindings for NVStrings timestamp2long as part of String ColumnVector casting
- PR #2785 Add nvstrings Python docs
- PR #2786 Add benchmarks option to root build.sh
- PR #2802 Add `cudf::repeat()` and `cudf.Series.repeat()`
- PR #2773 Add Fisher's unbiased kurtosis and skew for Series/DataFrame
- PR #2748 Parquet Reader: Add option to specify loading of PANDAS index
- PR #2807 Add scatter_by_map to DataFrame python API
- PR #2836 Add nvstrings.code_points method
- PR #2844 Add Series/DataFrame notnull
- PR #2858 Add GTest type list utilities
- PR #2870 Add support for grouping by Series of arbitrary length
- PR #2719 Series covariance and Pearson correlation
- PR #2207 Beginning of libcudf overhaul: introduce new column and table types
- PR #2869 Add `cudf.CategoricalDtype`
- PR #2838 CSV Reader: Support ARROW_RANDOM_FILE input
- PR #2655 CuPy-based Series and Dataframe .values property
- PR #2803 Added `edit_distance_matrix()` function to calculate pairwise edit distance for each string on a given nvstrings object.
- PR #2811 Start of cudf strings column work based on 2207
- PR #2872 Add Java pinned memory pool allocator
- PR #2969 Add findAndReplaceAll to ColumnVector
- PR #2814 Add Datetimeindex.weekday
- PR #2999 Add timestamp conversion support for string categories
- PR #2918 Add cudf::column timestamp wrapper types

## Improvements

- PR #2578 Update legacy_groupby to use libcudf group_by_without_aggregation
- PR #2581 Removed `managed` allocator from hash map classes.
- PR #2571 Remove unnecessary managed memory from gdf_column_concat
- PR #2648 Cython/Python reorg
- PR #2588 Update Series.append documentation
- PR #2632 Replace dask-cudf set_index code with upstream
- PR #2682 Add cudf.set_allocator() function for easier allocator init
- PR #2642 Improve null printing and testing
- PR #2747 Add missing Cython headers / cudftestutil lib to conda package for cuspatial build
- PR #2706 Compute CSV format in device code to speedup performance
- PR #2673 Add support for np.longlong type
- PR #2703 move dask serialization dispatch into cudf
- PR #2728 Add YYMMDD to version tag for nightly conda packages
- PR #2729 Handle file-handle input in to_csv
- PR #2741 CSV Reader: Move kernel functions into its own file
- PR #2766 Improve nvstrings python cmake flexibility
- PR #2756 Add out_time_unit option to csv reader, support timestamp resolutions
- PR #2771 Stopgap alias for to_gpu_matrix()
- PR #2783 Support mapping input columns to function arguments in apply kernels
- PR #2645 libcudf unique_count for Series.nunique
- PR #2817 Dask-cudf: `read_parquet` support for remote filesystems
- PR #2823 improve java data movement debugging
- PR #2806 CSV Reader: Clean-up row offset operations
- PR #2640 Add dask wait/persist exmaple to 10 minute guide
- PR #2828 Optimizations of kernel launch configuration for `DataFrame.apply_rows` and `DataFrame.apply_chunks`
- PR #2831 Add `column` argument to `DataFrame.drop`
- PR #2775 Various optimizations to improve __getitem__ and __setitem__ performance
- PR #2810 cudf::allocate_like can optionally always allocate a mask.
- PR #2833 Parquet reader: align page data allocation sizes to 4-bytes to satisfy cuda-memcheck
- PR #2832 Using the new Python bindings for UCX
- PR #2856 Update group_split_cudf to use scatter_by_map
- PR #2890 Optionally keep serialized table data on the host.
- PR #2778 Doc: Updated and fixed some docstrings that were formatted incorrectly.
- PR #2830 Use YYMMDD tag in custreamz nightly build
- PR #2875 Java: Remove synchronized from register methods in MemoryCleaner
- PR #2887 Minor snappy decompression optimization
- PR #2899 Use new RMM API based on Cython
- PR #2788 Guide to Python UDFs
- PR #2919 Change java API to use operators in groupby namespace
- PR #2909 CSV Reader: Avoid row offsets host vector default init
- PR #2834 DataFrame supports setting columns via attribute syntax `df.x = col`
- PR #3147 DataFrame can be initialized from rows via list of tuples
- PR #3539 Restrict CuPy to 6

## Bug Fixes

- PR #2584 ORC Reader: fix parsing of `DECIMAL` index positions
- PR #2619 Fix groupby serialization/deserialization
- PR #2614 Update Java version to match
- PR #2601 Fixes nlargest(1) issue in Series and Dataframe
- PR #2610 Fix a bug in index serialization (properly pass DeviceNDArray)
- PR #2621 Fixes the floordiv issue of not promoting float type when rhs is 0
- PR #2611 Types Test: fix static casting from negative int to string
- PR #2618 IO Readers: Fix datasource memory map failure for multiple reads
- PR #2628 groupby_without_aggregation non-nullable input table produces non-nullable output
- PR #2615 fix string category partitioning in java API
- PR #2641 fix string category and timeunit concat in the java API
- PR #2649 Fix groupby issue resulting from column_empty bug
- PR #2658 Fix astype() for null categorical columns
- PR #2660 fix column string category and timeunit concat in the java API
- PR #2664 ORC reader: fix `skip_rows` larger than first stripe
- PR #2654 Allow Java gdfOrderBy to work with string categories
- PR #2669 AVRO reader: fix non-deterministic output
- PR #2668 Update Java bindings to specify timestamp units for ORC and Parquet readers
- PR #2679 AVRO reader: fix cuda errors when decoding compressed streams
- PR #2692 Add concatenation for data-frame with different headers (empty and non-empty)
- PR #2651 Remove nvidia driver installation from ci/cpu/build.sh
- PR #2697 Ensure csv reader sets datetime column time units
- PR #2698 Return RangeIndex from contiguous slice of RangeIndex
- PR #2672 Fix null and integer handling in round
- PR #2704 Parquet Reader: Fix crash when loading string column with nulls
- PR #2725 Fix Jitify issue with running on Turing using CUDA version < 10
- PR #2731 Fix building of benchmarks
- PR #2738 Fix java to find new NVStrings locations
- PR #2736 Pin Jitify branch to v0.10 version
- PR #2742 IO Readers: Fix possible silent failures when creating `NvStrings` instance
- PR #2753 Fix java quantile API calls
- PR #2762 Fix validity processing for time in java
- PR #2796 Fix handling string slicing and other nvstrings delegated methods with dask
- PR #2769 Fix link to API docs in README.md
- PR #2772 Handle multiindex pandas Series #2772
- PR #2749 Fix apply_rows/apply_chunks pessimistic null mask to use in_cols null masks only
- PR #2752 CSV Reader: Fix exception when there's no rows to process
- PR #2716 Added Exception for `StringMethods` in string methods
- PR #2787 Fix Broadcasting `None` to `cudf-series`
- PR #2794 Fix async race in NVCategory::get_value and get_value_bounds
- PR #2795 Fix java build/cast error
- PR #2496 Fix improper merge of two dataframes when names differ
- PR #2824 Fix issue with incorrect result when Numeric Series replace is called several times
- PR #2751 Replace value with null
- PR #2765 Fix Java inequality comparisons for string category
- PR #2818 Fix java join API to use new C++ join API
- PR #2841 Fix nvstrings.slice and slice_from for range (0,0)
- PR #2837 Fix join benchmark
- PR #2809 Add hash_df and group_split dispatch functions for dask
- PR #2843 Parquet reader: fix skip_rows when not aligned with page or row_group boundaries
- PR #2851 Deleted existing dask-cudf/record.txt
- PR #2854 Fix column creation from ephemeral objects exposing __cuda_array_interface__
- PR #2860 Fix boolean indexing when the result is a single row
- PR #2859 Fix tail method issue for string columns
- PR #2852 Fixed `cumsum()` and `cumprod()` on boolean series.
- PR #2865 DaskIO: Fix `read_csv` and `read_orc` when input is list of files
- PR #2750 Fixed casting values to cudf::bool8 so non-zero values always cast to true
- PR #2873 Fixed dask_cudf read_partition bug by generating ParquetDatasetPiece
- PR #2850 Fixes dask_cudf.read_parquet on partitioned datasets
- PR #2896 Properly handle `axis` string keywords in `concat`
- PR #2926 Update rounding algorithm to avoid using fmod
- PR #2968 Fix Java dependency loading when using NVTX
- PR #2963 Fix ORC writer uncompressed block indexing
- PR #2928 CSV Reader: Fix using `byte_range` for large datasets
- PR #2983 Fix sm_70+ race condition in gpu_unsnap
- PR #2964 ORC Writer: Segfault when writing mixed numeric and string columns
- PR #3007 Java: Remove unit test that frees RMM invalid pointer
- PR #3009 Fix orc reader RLEv2 patch position regression from PR #2507
- PR #3002 Fix CUDA invalid configuration errors reported after loading an ORC file without data
- PR #3035 Update update-version.sh for new docs locations
- PR #3038 Fix uninitialized stream parameter in device_table deleter
- PR #3064 Fixes groupby performance issue
- PR #3061 Add rmmInitialize to nvstrings gtests
- PR #3058 Fix UDF doc markdown formatting
- PR #3059 Add nvstrings python build instructions to contributing.md


# cuDF 0.9.0 (21 Aug 2019)

## New Features

- PR #1993 Add CUDA-accelerated series aggregations: mean, var, std
- PR #2111 IO Readers: Support memory buffer, file-like object, and URL inputs
- PR #2012 Add `reindex()` to DataFrame and Series
- PR #2097 Add GPU-accelerated AVRO reader
- PR #2098 Support binary ops on DFs and Series with mismatched indices
- PR #2160 Merge `dask-cudf` codebase into `cudf` repo
- PR #2149 CSV Reader: Add `hex` dtype for explicit hexadecimal parsing
- PR #2156 Add `upper_bound()` and `lower_bound()` for libcudf tables and `searchsorted()` for cuDF Series
- PR #2158 CSV Reader: Support single, non-list/dict argument for `dtype`
- PR #2177 CSV Reader: Add `parse_dates` parameter for explicit date inference
- PR #1744 cudf::apply_boolean_mask and cudf::drop_nulls support for cudf::table inputs (multi-column)
- PR #2196 Add `DataFrame.dropna()`
- PR #2197 CSV Writer: add `chunksize` parameter for `to_csv`
- PR #2215 `type_dispatcher` benchmark
- PR #2179 Add Java quantiles
- PR #2157 Add __array_function__ to DataFrame and Series
- PR #2212 Java support for ORC reader
- PR #2224 Add DataFrame isna, isnull, notna functions
- PR #2236 Add Series.drop_duplicates
- PR #2105 Add hash-based join benchmark
- PR #2316 Add unique, nunique, and value_counts for datetime columns
- PR #2337 Add Java support for slicing a ColumnVector
- PR #2049 Add cudf::merge (sorted merge)
- PR #2368 Full cudf+dask Parquet Support
- PR #2380 New cudf::is_sorted checks whether cudf::table is sorted
- PR #2356 Java column vector standard deviation support
- PR #2221 MultiIndex full indexing - Support iloc and wildcards for loc
- PR #2429 Java support for getting length of strings in a ColumnVector
- PR #2415 Add `value_counts` for series of any type
- PR #2446 Add __array_function__ for index
- PR #2437 ORC reader: Add 'use_np_dtypes' option
- PR #2382 Add CategoricalAccessor add, remove, rename, and ordering methods
- PR #2464 Native implement `__cuda_array_interface__` for Series/Index/Column objects
- PR #2425 Rolling window now accepts array-based user-defined functions
- PR #2442 Add __setitem__
- PR #2449 Java support for getting byte count of strings in a ColumnVector
- PR #2492 Add groupby.size() method
- PR #2358 Add cudf::nans_to_nulls: convert floating point column into bitmask
- PR #2489 Add drop argument to set_index
- PR #2491 Add Java bindings for ORC reader 'use_np_dtypes' option
- PR #2213 Support s/ms/us/ns DatetimeColumn time unit resolutions
- PR #2536 Add _constructor properties to Series and DataFrame

## Improvements

- PR #2103 Move old `column` and `bitmask` files into `legacy/` directory
- PR #2109 added name to Python column classes
- PR #1947 Cleanup serialization code
- PR #2125 More aggregate in java API
- PR #2127 Add in java Scalar tests
- PR #2088 Refactor of Python groupby code
- PR #2130 Java serialization and deserialization of tables.
- PR #2131 Chunk rows logic added to csv_writer
- PR #2129 Add functions in the Java API to support nullable column filtering
- PR #2165 made changes to get_dummies api for it to be available in MethodCache
- PR #2171 Add CodeCov integration, fix doc version, make --skip-tests work when invoking with source
- PR #2184 handle remote orc files for dask-cudf
- PR #2186 Add `getitem` and `getattr` style access to Rolling objects
- PR #2168 Use cudf.Column for CategoricalColumn's categories instead of a tuple
- PR #2193 DOC: cudf::type_dispatcher documentation for specializing dispatched functors
- PR #2199 Better java support for appending strings
- PR #2176 Added column dtype support for datetime, int8, int16 to csv_writer
- PR #2209 Matching `get_dummies` & `select_dtypes` behavior to pandas
- PR #2217 Updated Java bindings to use the new groupby API
- PR #2214 DOC: Update doc instructions to build/install `cudf` and `dask-cudf`
- PR #2220 Update Java bindings for reduction rename
- PR #2232 Move CodeCov upload from build script to Jenkins
- PR #2225 refactor to use libcudf for gathering columns in dataframes
- PR #2293 Improve join performance (faster compute_join_output_size)
- PR #2300 Create separate dask codeowners for dask-cudf codebase
- PR #2304 gdf_group_by_without_aggregations returns gdf_column
- PR #2309 Java readers: remove redundant copy of result pointers
- PR #2307 Add `black` and `isort` to style checker script
- PR #2345 Restore removal of old groupby implementation
- PR #2342 Improve `astype()` to operate all ways
- PR #2329 using libcudf cudf::copy for column deep copy
- PR #2344 DOC: docs on code formatting for contributors
- PR #2376 Add inoperative axis= and win_type= arguments to Rolling()
- PR #2378 remove dask for (de-)serialization of cudf objects
- PR #2353 Bump Arrow and Dask versions
- PR #2377 Replace `standard_python_slice` with just `slice.indices()`
- PR #2373 cudf.DataFrame enchancements & Series.values support
- PR #2392 Remove dlpack submodule; make cuDF's Cython API externally accessible
- PR #2430 Updated Java bindings to use the new unary API
- PR #2406 Moved all existing `table` related files to a `legacy/` directory
- PR #2350 Performance related changes to get_dummies
- PR #2420 Remove `cudautils.astype` and replace with `typecast.apply_cast`
- PR #2456 Small improvement to typecast utility
- PR #2458 Fix handling of thirdparty packages in `isort` config
- PR #2459 IO Readers: Consolidate all readers to use `datasource` class
- PR #2475 Exposed type_dispatcher.hpp, nvcategory_util.hpp and wrapper_types.hpp in the include folder
- PR #2484 Enabled building libcudf as a static library
- PR #2453 Streamline CUDA_REL environment variable
- PR #2483 Bundle Boost filesystem dependency in the Java jar
- PR #2486 Java API hash functions
- PR #2481 Adds the ignore_null_keys option to the java api
- PR #2490 Java api: support multiple aggregates for the same column
- PR #2510 Java api: uses table based apply_boolean_mask
- PR #2432 Use pandas formatting for console, html, and latex output
- PR #2573 Bump numba version to 0.45.1
- PR #2606 Fix references to notebooks-contrib

## Bug Fixes

- PR #2086 Fixed quantile api behavior mismatch in series & dataframe
- PR #2128 Add offset param to host buffer readers in java API.
- PR #2145 Work around binops validity checks for java
- PR #2146 Work around unary_math validity checks for java
- PR #2151 Fixes bug in cudf::copy_range where null_count was invalid
- PR #2139 matching to pandas describe behavior & fixing nan values issue
- PR #2161 Implicitly convert unsigned to signed integer types in binops
- PR #2154 CSV Reader: Fix bools misdetected as strings dtype
- PR #2178 Fix bug in rolling bindings where a view of an ephemeral column was being taken
- PR #2180 Fix issue with isort reordering `importorskip` below imports depending on them
- PR #2187 fix to honor dtype when numpy arrays are passed to columnops.as_column
- PR #2190 Fix issue in astype conversion of string column to 'str'
- PR #2208 Fix issue with calling `head()` on one row dataframe
- PR #2229 Propagate exceptions from Cython cdef functions
- PR #2234 Fix issue with local build script not properly building
- PR #2223 Fix CUDA invalid configuration errors reported after loading small compressed ORC files
- PR #2162 Setting is_unique and is_monotonic-related attributes
- PR #2244 Fix ORC RLEv2 delta mode decoding with nonzero residual delta width
- PR #2297 Work around `var/std` unsupported only at debug build
- PR #2302 Fixed java serialization corner case
- PR #2355 Handle float16 in binary operations
- PR #2311 Fix copy behaviour for GenericIndex
- PR #2349 Fix issues with String filter in java API
- PR #2323 Fix groupby on categoricals
- PR #2328 Ensure order is preserved in CategoricalAccessor._set_categories
- PR #2202 Fix issue with unary ops mishandling empty input
- PR #2326 Fix for bug in DLPack when reading multiple columns
- PR #2324 Fix cudf Docker build
- PR #2325 Fix ORC RLEv2 patched base mode decoding with nonzero patch width
- PR #2235 Fix get_dummies to be compatible with dask
- PR #2332 Zero initialize gdf_dtype_extra_info
- PR #2355 Handle float16 in binary operations
- PR #2360 Fix missing dtype handling in cudf.Series & columnops.as_column
- PR #2364 Fix quantile api and other trivial issues around it
- PR #2361 Fixed issue with `codes` of CategoricalIndex
- PR #2357 Fixed inconsistent type of index created with from_pandas vs direct construction
- PR #2389 Fixed Rolling __getattr__ and __getitem__ for offset based windows
- PR #2402 Fixed bug in valid mask computation in cudf::copy_if (apply_boolean_mask)
- PR #2401 Fix to a scalar datetime(of type Days) issue
- PR #2386 Correctly allocate output valids in groupby
- PR #2411 Fixed failures on binary op on single element string column
- PR #2422 Fix Pandas logical binary operation incompatibilites
- PR #2447 Fix CodeCov posting build statuses temporarily
- PR #2450 Fix erroneous null handling in `cudf.DataFrame`'s `apply_rows`
- PR #2470 Fix issues with empty strings and string categories (Java)
- PR #2471 Fix String Column Validity.
- PR #2481 Fix java validity buffer serialization
- PR #2485 Updated bytes calculation to use size_t to avoid overflow in column concat
- PR #2461 Fix groupby multiple aggregations same column
- PR #2514 Fix cudf::drop_nulls threshold handling in Cython
- PR #2516 Fix utilities include paths and meta.yaml header paths
- PR #2517 Fix device memory leak in to_dlpack tensor deleter
- PR #2431 Fix local build generated file ownerships
- PR #2511 Added import of orc, refactored exception handlers to not squash fatal exceptions
- PR #2527 Fix index and column input handling in dask_cudf read_parquet
- PR #2466 Fix `dataframe.query` returning null rows erroneously
- PR #2548 Orc reader: fix non-deterministic data decoding at chunk boundaries
- PR #2557 fix cudautils import in string.py
- PR #2521 Fix casting datetimes from/to the same resolution
- PR #2545 Fix MultiIndexes with datetime levels
- PR #2560 Remove duplicate `dlpack` definition in conda recipe
- PR #2567 Fix ColumnVector.fromScalar issues while dealing with null scalars
- PR #2565 Orc reader: fix incorrect data decoding of int64 data types
- PR #2577 Fix search benchmark compilation error by adding necessary header
- PR #2604 Fix a bug in copying.pyx:_normalize_types that upcasted int32 to int64


# cuDF 0.8.0 (27 June 2019)

## New Features

- PR #1524 Add GPU-accelerated JSON Lines parser with limited feature set
- PR #1569 Add support for Json objects to the JSON Lines reader
- PR #1622 Add Series.loc
- PR #1654 Add cudf::apply_boolean_mask: faster replacement for gdf_apply_stencil
- PR #1487 cython gather/scatter
- PR #1310 Implemented the slice/split functionality.
- PR #1630 Add Python layer to the GPU-accelerated JSON reader
- PR #1745 Add rounding of numeric columns via Numba
- PR #1772 JSON reader: add support for BytesIO and StringIO input
- PR #1527 Support GDF_BOOL8 in readers and writers
- PR #1819 Logical operators (AND, OR, NOT) for libcudf and cuDF
- PR #1813 ORC Reader: Add support for stripe selection
- PR #1828 JSON Reader: add suport for bool8 columns
- PR #1833 Add column iterator with/without nulls
- PR #1665 Add the point-in-polygon GIS function
- PR #1863 Series and Dataframe methods for all and any
- PR #1908 cudf::copy_range and cudf::fill for copying/assigning an index or range to a constant
- PR #1921 Add additional formats for typecasting to/from strings
- PR #1807 Add Series.dropna()
- PR #1987 Allow user defined functions in the form of ptx code to be passed to binops
- PR #1948 Add operator functions like `Series.add()` to DataFrame and Series
- PR #1954 Add skip test argument to GPU build script
- PR #2018 Add bindings for new groupby C++ API
- PR #1984 Add rolling window operations Series.rolling() and DataFrame.rolling()
- PR #1542 Python method and bindings for to_csv
- PR #1995 Add Java API
- PR #1998 Add google benchmark to cudf
- PR #1845 Add cudf::drop_duplicates, DataFrame.drop_duplicates
- PR #1652 Added `Series.where()` feature
- PR #2074 Java Aggregates, logical ops, and better RMM support
- PR #2140 Add a `cudf::transform` function
- PR #2068 Concatenation of different typed columns

## Improvements

- PR #1538 Replacing LesserRTTI with inequality_comparator
- PR #1703 C++: Added non-aggregating `insert` to `concurrent_unordered_map` with specializations to store pairs with a single atomicCAS when possible.
- PR #1422 C++: Added a RAII wrapper for CUDA streams
- PR #1701 Added `unique` method for stringColumns
- PR #1713 Add documentation for Dask-XGBoost
- PR #1666 CSV Reader: Improve performance for files with large number of columns
- PR #1725 Enable the ability to use a single column groupby as its own index
- PR #1759 Add an example showing simultaneous rolling averages to `apply_grouped` documentation
- PR #1746 C++: Remove unused code: `windowed_ops.cu`, `sorting.cu`, `hash_ops.cu`
- PR #1748 C++: Add `bool` nullability flag to `device_table` row operators
- PR #1764 Improve Numerical column: `mean_var` and `mean`
- PR #1767 Speed up Python unit tests
- PR #1770 Added build.sh script, updated CI scripts and documentation
- PR #1739 ORC Reader: Add more pytest coverage
- PR #1696 Added null support in `Series.replace()`.
- PR #1390 Added some basic utility functions for `gdf_column`'s
- PR #1791 Added general column comparison code for testing
- PR #1795 Add printing of git submodule info to `print_env.sh`
- PR #1796 Removing old sort based group by code and gdf_filter
- PR #1811 Added funtions for copying/allocating `cudf::table`s
- PR #1838 Improve columnops.column_empty so that it returns typed columns instead of a generic Column
- PR #1890 Add utils.get_dummies- a pandas-like wrapper around one_hot-encoding
- PR #1823 CSV Reader: default the column type to string for empty dataframes
- PR #1827 Create bindings for scalar-vector binops, and update one_hot_encoding to use them
- PR #1817 Operators now support different sized dataframes as long as they don't share different sized columns
- PR #1855 Transition replace_nulls to new C++ API and update corresponding Cython/Python code
- PR #1858 Add `std::initializer_list` constructor to `column_wrapper`
- PR #1846 C++ type-erased gdf_equal_columns test util; fix gdf_equal_columns logic error
- PR #1390 Added some basic utility functions for `gdf_column`s
- PR #1391 Tidy up bit-resolution-operation and bitmask class code
- PR #1882 Add iloc functionality to MultiIndex dataframes
- PR #1884 Rolling windows: general enhancements and better coverage for unit tests
- PR #1886 support GDF_STRING_CATEGORY columns in apply_boolean_mask, drop_nulls and other libcudf functions
- PR #1896 Improve performance of groupby with levels specified in dask-cudf
- PR #1915 Improve iloc performance for non-contiguous row selection
- PR #1859 Convert read_json into a C++ API
- PR #1919 Rename libcudf namespace gdf to namespace cudf
- PR #1850 Support left_on and right_on for DataFrame merge operator
- PR #1930 Specialize constructor for `cudf::bool8` to cast argument to `bool`
- PR #1938 Add default constructor for `column_wrapper`
- PR #1930 Specialize constructor for `cudf::bool8` to cast argument to `bool`
- PR #1952 consolidate libcudf public API headers in include/cudf
- PR #1949 Improved selection with boolmask using libcudf `apply_boolean_mask`
- PR #1956 Add support for nulls in `query()`
- PR #1973 Update `std::tuple` to `std::pair` in top-most libcudf APIs and C++ transition guide
- PR #1981 Convert read_csv into a C++ API
- PR #1868 ORC Reader: Support row index for speed up on small/medium datasets
- PR #1964 Added support for list-like types in Series.str.cat
- PR #2005 Use HTML5 details tag in bug report issue template
- PR #2003 Removed few redundant unit-tests from test_string.py::test_string_cat
- PR #1944 Groupby design improvements
- PR #2017 Convert `read_orc()` into a C++ API
- PR #2011 Convert `read_parquet()` into a C++ API
- PR #1756 Add documentation "10 Minutes to cuDF and dask_cuDF"
- PR #2034 Adding support for string columns concatenation using "add" binary operator
- PR #2042 Replace old "10 Minutes" guide with new guide for docs build process
- PR #2036 Make library of common test utils to speed up tests compilation
- PR #2022 Facilitating get_dummies to be a high level api too
- PR #2050 Namespace IO readers and add back free-form `read_xxx` functions
- PR #2104 Add a functional ``sort=`` keyword argument to groupby
- PR #2108 Add `find_and_replace` for StringColumn for replacing single values
- PR #1803 cuDF/CuPy interoperability documentation

## Bug Fixes

- PR #1465 Fix for test_orc.py and test_sparse_df.py test failures
- PR #1583 Fix underlying issue in `as_index()` that was causing `Series.quantile()` to fail
- PR #1680 Add errors= keyword to drop() to fix cudf-dask bug
- PR #1651 Fix `query` function on empty dataframe
- PR #1616 Fix CategoricalColumn to access categories by index instead of iteration
- PR #1660 Fix bug in `loc` when indexing with a column name (a string)
- PR #1683 ORC reader: fix timestamp conversion to UTC
- PR #1613 Improve CategoricalColumn.fillna(-1) performance
- PR #1642 Fix failure of CSV_TEST gdf_csv_test.SkiprowsNrows on multiuser systems
- PR #1709 Fix handling of `datetime64[ms]` in `dataframe.select_dtypes`
- PR #1704 CSV Reader: Add support for the plus sign in number fields
- PR #1687 CSV reader: return an empty dataframe for zero size input
- PR #1757 Concatenating columns with null columns
- PR #1755 Add col_level keyword argument to melt
- PR #1758 Fix df.set_index() when setting index from an empty column
- PR #1749 ORC reader: fix long strings of NULL values resulting in incorrect data
- PR #1742 Parquet Reader: Fix index column name to match PANDAS compat
- PR #1782 Update libcudf doc version
- PR #1783 Update conda dependencies
- PR #1786 Maintain the original series name in series.unique output
- PR #1760 CSV Reader: fix segfault when dtype list only includes columns from usecols list
- PR #1831 build.sh: Assuming python is in PATH instead of using PYTHON env var
- PR #1839 Raise an error instead of segfaulting when transposing a DataFrame with StringColumns
- PR #1840 Retain index correctly during merge left_on right_on
- PR #1825 cuDF: Multiaggregation Groupby Failures
- PR #1789 CSV Reader: Fix missing support for specifying `int8` and `int16` dtypes
- PR #1857 Cython Bindings: Handle `bool` columns while calling `column_view_from_NDArrays`
- PR #1849 Allow DataFrame support methods to pass arguments to the methods
- PR #1847 Fixed #1375 by moving the nvstring check into the wrapper function
- PR #1864 Fixing cudf reduction for POWER platform
- PR #1869 Parquet reader: fix Dask timestamps not matching with Pandas (convert to milliseconds)
- PR #1876 add dtype=bool for `any`, `all` to treat integer column correctly
- PR #1875 CSV reader: take NaN values into account in dtype detection
- PR #1873 Add column dtype checking for the all/any methods
- PR #1902 Bug with string iteration in _apply_basic_agg
- PR #1887 Fix for initialization issue in pq_read_arg,orc_read_arg
- PR #1867 JSON reader: add support for null/empty fields, including the 'null' literal
- PR #1891 Fix bug #1750 in string column comparison
- PR #1909 Support of `to_pandas()` of boolean series with null values
- PR #1923 Use prefix removal when two aggs are called on a SeriesGroupBy
- PR #1914 Zero initialize gdf_column local variables
- PR #1959 Add support for comparing boolean Series to scalar
- PR #1966 Ignore index fix in series append
- PR #1967 Compute index __sizeof__ only once for DataFrame __sizeof__
- PR #1977 Support CUDA installation in default system directories
- PR #1982 Fixes incorrect index name after join operation
- PR #1985 Implement `GDF_PYMOD`, a special modulo that follows python's sign rules
- PR #1991 Parquet reader: fix decoding of NULLs
- PR #1990 Fixes a rendering bug in the `apply_grouped` documentation
- PR #1978 Fix for values being filled in an empty dataframe
- PR #2001 Correctly create MultiColumn from Pandas MultiColumn
- PR #2006 Handle empty dataframe groupby construction for dask
- PR #1965 Parquet Reader: Fix duplicate index column when it's already in `use_cols`
- PR #2033 Add pip to conda environment files to fix warning
- PR #2028 CSV Reader: Fix reading of uncompressed files without a recognized file extension
- PR #2073 Fix an issue when gathering columns with NVCategory and nulls
- PR #2053 cudf::apply_boolean_mask return empty column for empty boolean mask
- PR #2066 exclude `IteratorTest.mean_var_output` test from debug build
- PR #2069 Fix JNI code to use read_csv and read_parquet APIs
- PR #2071 Fix bug with unfound transitive dependencies for GTests in Ubuntu 18.04
- PR #2089 Configure Sphinx to render params correctly
- PR #2091 Fix another bug with unfound transitive dependencies for `cudftestutils` in Ubuntu 18.04
- PR #2115 Just apply `--disable-new-dtags` instead of trying to define all the transitive dependencies
- PR #2106 Fix errors in JitCache tests caused by sharing of device memory between processes
- PR #2120 Fix errors in JitCache tests caused by running multiple threads on the same data
- PR #2102 Fix memory leak in groupby
- PR #2113 fixed typo in to_csv code example


# cudf 0.7.2 (16 May 2019)

## New Features

- PR #1735 Added overload for atomicAdd on int64. Streamlined implementation of custom atomic overloads.
- PR #1741 Add MultiIndex concatenation

## Bug Fixes

- PR #1718 Fix issue with SeriesGroupBy MultiIndex in dask-cudf
- PR #1734 Python: fix performance regression for groupby count() aggregations
- PR #1768 Cython: fix handling read only schema buffers in gpuarrow reader


# cudf 0.7.1 (11 May 2019)

## New Features

- PR #1702 Lazy load MultiIndex to return groupby performance to near optimal.

## Bug Fixes

- PR #1708 Fix handling of `datetime64[ms]` in `dataframe.select_dtypes`


# cuDF 0.7.0 (10 May 2019)

## New Features

- PR #982 Implement gdf_group_by_without_aggregations and gdf_unique_indices functions
- PR #1142 Add `GDF_BOOL` column type
- PR #1194 Implement overloads for CUDA atomic operations
- PR #1292 Implemented Bitwise binary ops AND, OR, XOR (&, |, ^)
- PR #1235 Add GPU-accelerated Parquet Reader
- PR #1335 Added local_dict arg in `DataFrame.query()`.
- PR #1282 Add Series and DataFrame.describe()
- PR #1356 Rolling windows
- PR #1381 Add DataFrame._get_numeric_data
- PR #1388 Add CODEOWNERS file to auto-request reviews based on where changes are made
- PR #1396 Add DataFrame.drop method
- PR #1413 Add DataFrame.melt method
- PR #1412 Add DataFrame.pop()
- PR #1419 Initial CSV writer function
- PR #1441 Add Series level cumulative ops (cumsum, cummin, cummax, cumprod)
- PR #1420 Add script to build and test on a local gpuCI image
- PR #1440 Add DatetimeColumn.min(), DatetimeColumn.max()
- PR #1455 Add Series.Shift via Numba kernel
- PR #1441 Add Series level cumulative ops (cumsum, cummin, cummax, cumprod)
- PR #1461 Add Python coverage test to gpu build
- PR #1445 Parquet Reader: Add selective reading of rows and row group
- PR #1532 Parquet Reader: Add support for INT96 timestamps
- PR #1516 Add Series and DataFrame.ndim
- PR #1556 Add libcudf C++ transition guide
- PR #1466 Add GPU-accelerated ORC Reader
- PR #1565 Add build script for nightly doc builds
- PR #1508 Add Series isna, isnull, and notna
- PR #1456 Add Series.diff() via Numba kernel
- PR #1588 Add Index `astype` typecasting
- PR #1301 MultiIndex support
- PR #1599 Level keyword supported in groupby
- PR #929 Add support operations to dataframe
- PR #1609 Groupby accept list of Series
- PR #1658 Support `group_keys=True` keyword in groupby method

## Improvements

- PR #1531 Refactor closures as private functions in gpuarrow
- PR #1404 Parquet reader page data decoding speedup
- PR #1076 Use `type_dispatcher` in join, quantiles, filter, segmented sort, radix sort and hash_groupby
- PR #1202 Simplify README.md
- PR #1149 CSV Reader: Change convertStrToValue() functions to `__device__` only
- PR #1238 Improve performance of the CUDA trie used in the CSV reader
- PR #1245 Use file cache for JIT kernels
- PR #1278 Update CONTRIBUTING for new conda environment yml naming conventions
- PR #1163 Refactored UnaryOps. Reduced API to two functions: `gdf_unary_math` and `gdf_cast`. Added `abs`, `-`, and `~` ops. Changed bindings to Cython
- PR #1284 Update docs version
- PR #1287 add exclude argument to cudf.select_dtype function
- PR #1286 Refactor some of the CSV Reader kernels into generic utility functions
- PR #1291 fillna in `Series.to_gpu_array()` and `Series.to_array()` can accept the scalar too now.
- PR #1005 generic `reduction` and `scan` support
- PR #1349 Replace modernGPU sort join with thrust.
- PR #1363 Add a dataframe.mean(...) that raises NotImplementedError to satisfy `dask.dataframe.utils.is_dataframe_like`
- PR #1319 CSV Reader: Use column wrapper for gdf_column output alloc/dealloc
- PR #1376 Change series quantile default to linear
- PR #1399 Replace CFFI bindings for NVTX functions with Cython bindings
- PR #1389 Refactored `set_null_count()`
- PR #1386 Added macros `GDF_TRY()`, `CUDF_TRY()` and `ASSERT_CUDF_SUCCEEDED()`
- PR #1435 Rework CMake and conda recipes to depend on installed libraries
- PR #1391 Tidy up bit-resolution-operation and bitmask class code
- PR #1439 Add cmake variable to enable compiling CUDA code with -lineinfo
- PR #1462 Add ability to read parquet files from arrow::io::RandomAccessFile
- PR #1453 Convert CSV Reader CFFI to Cython
- PR #1479 Convert Parquet Reader CFFI to Cython
- PR #1397 Add a utility function for producing an overflow-safe kernel launch grid configuration
- PR #1382 Add GPU parsing of nested brackets to cuIO parsing utilities
- PR #1481 Add cudf::table constructor to allocate a set of `gdf_column`s
- PR #1484 Convert GroupBy CFFI to Cython
- PR #1463 Allow and default melt keyword argument var_name to be None
- PR #1486 Parquet Reader: Use device_buffer rather than device_ptr
- PR #1525 Add cudatoolkit conda dependency
- PR #1520 Renamed `src/dataframe` to `src/table` and moved `table.hpp`. Made `types.hpp` to be type declarations only.
- PR #1492 Convert transpose CFFI to Cython
- PR #1495 Convert binary and unary ops CFFI to Cython
- PR #1503 Convert sorting and hashing ops CFFI to Cython
- PR #1522 Use latest release version in update-version CI script
- PR #1533 Remove stale join CFFI, fix memory leaks in join Cython
- PR #1521 Added `row_bitmask` to compute bitmask for rows of a table. Merged `valids_ops.cu` and `bitmask_ops.cu`
- PR #1553 Overload `hash_row` to avoid using intial hash values. Updated `gdf_hash` to select between overloads
- PR #1585 Updated `cudf::table` to maintain own copy of wrapped `gdf_column*`s
- PR #1559 Add `except +` to all Cython function definitions to catch C++ exceptions properly
- PR #1617 `has_nulls` and `column_dtypes` for `cudf::table`
- PR #1590 Remove CFFI from the build / install process entirely
- PR #1536 Convert gpuarrow CFFI to Cython
- PR #1655 Add `Column._pointer` as a way to access underlying `gdf_column*` of a `Column`
- PR #1655 Update readme conda install instructions for cudf version 0.6 and 0.7


## Bug Fixes

- PR #1233 Fix dtypes issue while adding the column to `str` dataframe.
- PR #1254 CSV Reader: fix data type detection for floating-point numbers in scientific notation
- PR #1289 Fix looping over each value instead of each category in concatenation
- PR #1293 Fix Inaccurate error message in join.pyx
- PR #1308 Add atomicCAS overload for `int8_t`, `int16_t`
- PR #1317 Fix catch polymorphic exception by reference in ipc.cu
- PR #1325 Fix dtype of null bitmasks to int8
- PR #1326 Update build documentation to use -DCMAKE_CXX11_ABI=ON
- PR #1334 Add "na_position" argument to CategoricalColumn sort_by_values
- PR #1321 Fix out of bounds warning when checking Bzip2 header
- PR #1359 Add atomicAnd/Or/Xor for integers
- PR #1354 Fix `fillna()` behaviour when replacing values with different dtypes
- PR #1347 Fixed core dump issue while passing dict_dtypes without column names in `cudf.read_csv()`
- PR #1379 Fixed build failure caused due to error: 'col_dtype' may be used uninitialized
- PR #1392 Update cudf Dockerfile and package_versions.sh
- PR #1385 Added INT8 type to `_schema_to_dtype` for use in GpuArrowReader
- PR #1393 Fixed a bug in `gdf_count_nonzero_mask()` for the case of 0 bits to count
- PR #1395 Update CONTRIBUTING to use the environment variable CUDF_HOME
- PR #1416 Fix bug at gdf_quantile_exact and gdf_quantile_appox
- PR #1421 Fix remove creation of series multiple times during `add_column()`
- PR #1405 CSV Reader: Fix memory leaks on read_csv() failure
- PR #1328 Fix CategoricalColumn to_arrow() null mask
- PR #1433 Fix NVStrings/categories includes
- PR #1432 Update NVStrings to 0.7.* to coincide with 0.7 development
- PR #1483 Modify CSV reader to avoid cropping blank quoted characters in non-string fields
- PR #1446 Merge 1275 hotfix from master into branch-0.7
- PR #1447 Fix legacy groupby apply docstring
- PR #1451 Fix hash join estimated result size is not correct
- PR #1454 Fix local build script improperly change directory permissions
- PR #1490 Require Dask 1.1.0+ for `is_dataframe_like` test or skip otherwise.
- PR #1491 Use more specific directories & groups in CODEOWNERS
- PR #1497 Fix Thrust issue on CentOS caused by missing default constructor of host_vector elements
- PR #1498 Add missing include guard to device_atomics.cuh and separated DEVICE_ATOMICS_TEST
- PR #1506 Fix csv-write call to updated NVStrings method
- PR #1510 Added nvstrings `fillna()` function
- PR #1507 Parquet Reader: Default string data to GDF_STRING
- PR #1535 Fix doc issue to ensure correct labelling of cudf.series
- PR #1537 Fix `undefined reference` link error in HashPartitionTest
- PR #1548 Fix ci/local/build.sh README from using an incorrect image example
- PR #1551 CSV Reader: Fix integer column name indexing
- PR #1586 Fix broken `scalar_wrapper::operator==`
- PR #1591 ORC/Parquet Reader: Fix missing import for FileNotFoundError exception
- PR #1573 Parquet Reader: Fix crash due to clash with ORC reader datasource
- PR #1607 Revert change of `column.to_dense_buffer` always return by copy for performance concerns
- PR #1618 ORC reader: fix assert & data output when nrows/skiprows isn't aligned to stripe boundaries
- PR #1631 Fix failure of TYPES_TEST on some gcc-7 based systems.
- PR #1641 CSV Reader: Fix skip_blank_lines behavior with Windows line terminators (\r\n)
- PR #1648 ORC reader: fix non-deterministic output when skiprows is non-zero
- PR #1676 Fix groupby `as_index` behaviour with `MultiIndex`
- PR #1659 Fix bug caused by empty groupbys and multiindex slicing throwing exceptions
- PR #1656 Correct Groupby failure in dask when un-aggregable columns are left in dataframe.
- PR #1689 Fix groupby performance regression
- PR #1694 Add Cython as a runtime dependency since it's required in `setup.py`


# cuDF 0.6.1 (25 Mar 2019)

## Bug Fixes

- PR #1275 Fix CentOS exception in DataFrame.hash_partition from using value "returned" by a void function


# cuDF 0.6.0 (22 Mar 2019)

## New Features

- PR #760 Raise `FileNotFoundError` instead of `GDF_FILE_ERROR` in `read_csv` if the file does not exist
- PR #539 Add Python bindings for replace function
- PR #823 Add Doxygen configuration to enable building HTML documentation for libcudf C/C++ API
- PR #807 CSV Reader: Add byte_range parameter to specify the range in the input file to be read
- PR #857 Add Tail method for Series/DataFrame and update Head method to use iloc
- PR #858 Add series feature hashing support
- PR #871 CSV Reader: Add support for NA values, including user specified strings
- PR #893 Adds PyArrow based parquet readers / writers to Python, fix category dtype handling, fix arrow ingest buffer size issues
- PR #867 CSV Reader: Add support for ignoring blank lines and comment lines
- PR #887 Add Series digitize method
- PR #895 Add Series groupby
- PR #898 Add DataFrame.groupby(level=0) support
- PR #920 Add feather, JSON, HDF5 readers / writers from PyArrow / Pandas
- PR #888 CSV Reader: Add prefix parameter for column names, used when parsing without a header
- PR #913 Add DLPack support: convert between cuDF DataFrame and DLTensor
- PR #939 Add ORC reader from PyArrow
- PR #918 Add Series.groupby(level=0) support
- PR #906 Add binary and comparison ops to DataFrame
- PR #958 Support unary and binary ops on indexes
- PR #964 Add `rename` method to `DataFrame`, `Series`, and `Index`
- PR #985 Add `Series.to_frame` method
- PR #985 Add `drop=` keyword to reset_index method
- PR #994 Remove references to pygdf
- PR #990 Add external series groupby support
- PR #988 Add top-level merge function to cuDF
- PR #992 Add comparison binaryops to DateTime columns
- PR #996 Replace relative path imports with absolute paths in tests
- PR #995 CSV Reader: Add index_col parameter to specify the column name or index to be used as row labels
- PR #1004 Add `from_gpu_matrix` method to DataFrame
- PR #997 Add property index setter
- PR #1007 Replace relative path imports with absolute paths in cudf
- PR #1013 select columns with df.columns
- PR #1016 Rename Series.unique_count() to nunique() to match pandas API
- PR #947 Prefixsum to handle nulls and float types
- PR #1029 Remove rest of relative path imports
- PR #1021 Add filtered selection with assignment for Dataframes
- PR #872 Adding NVCategory support to cudf apis
- PR #1052 Add left/right_index and left/right_on keywords to merge
- PR #1091 Add `indicator=` and `suffixes=` keywords to merge
- PR #1107 Add unsupported keywords to Series.fillna
- PR #1032 Add string support to cuDF python
- PR #1136 Removed `gdf_concat`
- PR #1153 Added function for getting the padded allocation size for valid bitmask
- PR #1148 Add cudf.sqrt for dataframes and Series
- PR #1159 Add Python bindings for libcudf dlpack functions
- PR #1155 Add __array_ufunc__ for DataFrame and Series for sqrt
- PR #1168 to_frame for series accepts a name argument


## Improvements

- PR #1218 Add dask-cudf page to API docs
- PR #892 Add support for heterogeneous types in binary ops with JIT
- PR #730 Improve performance of `gdf_table` constructor
- PR #561 Add Doxygen style comments to Join CUDA functions
- PR #813 unified libcudf API functions by replacing gpu_ with gdf_
- PR #822 Add support for `__cuda_array_interface__` for ingest
- PR #756 Consolidate common helper functions from unordered map and multimap
- PR #753 Improve performance of groupby sum and average, especially for cases with few groups.
- PR #836 Add ingest support for arrow chunked arrays in Column, Series, DataFrame creation
- PR #763 Format doxygen comments for csv_read_arg struct
- PR #532 CSV Reader: Use type dispatcher instead of switch block
- PR #694 Unit test utilities improvements
- PR #878 Add better indexing to Groupby
- PR #554 Add `empty` method and `is_monotonic` attribute to `Index`
- PR #1040 Fixed up Doxygen comment tags
- PR #909 CSV Reader: Avoid host->device->host copy for header row data
- PR #916 Improved unit testing and error checking for `gdf_column_concat`
- PR #941 Replace `numpy` call in `Series.hash_encode` with `numba`
- PR #942 Added increment/decrement operators for wrapper types
- PR #943 Updated `count_nonzero_mask` to return `num_rows` when the mask is null
- PR #952 Added trait to map C++ type to `gdf_dtype`
- PR #966 Updated RMM submodule.
- PR #998 Add IO reader/writer modules to API docs, fix for missing cudf.Series docs
- PR #1017 concatenate along columns for Series and DataFrames
- PR #1002 Support indexing a dataframe with another boolean dataframe
- PR #1018 Better concatenation for Series and Dataframes
- PR #1036 Use Numpydoc style docstrings
- PR #1047 Adding gdf_dtype_extra_info to gdf_column_view_augmented
- PR #1054 Added default ctor to SerialTrieNode to overcome Thrust issue in CentOS7 + CUDA10
- PR #1024 CSV Reader: Add support for hexadecimal integers in integral-type columns
- PR #1033 Update `fillna()` to use libcudf function `gdf_replace_nulls`
- PR #1066 Added inplace assignment for columns and select_dtypes for dataframes
- PR #1026 CSV Reader: Change the meaning and type of the quoting parameter to match Pandas
- PR #1100 Adds `CUDF_EXPECTS` error-checking macro
- PR #1092 Fix select_dtype docstring
- PR #1111 Added cudf::table
- PR #1108 Sorting for datetime columns
- PR #1120 Return a `Series` (not a `Column`) from `Series.cat.set_categories()`
- PR #1128 CSV Reader: The last data row does not need to be line terminated
- PR #1183 Bump Arrow version to 0.12.1
- PR #1208 Default to CXX11_ABI=ON
- PR #1252 Fix NVStrings dependencies for cuda 9.2 and 10.0
- PR #2037 Optimize the existing `gather` and `scatter` routines in `libcudf`

## Bug Fixes

- PR #821 Fix flake8 issues revealed by flake8 update
- PR #808 Resolved renamed `d_columns_valids` variable name
- PR #820 CSV Reader: fix the issue where reader adds additional rows when file uses \r\n as a line terminator
- PR #780 CSV Reader: Fix scientific notation parsing and null values for empty quotes
- PR #815 CSV Reader: Fix data parsing when tabs are present in the input CSV file
- PR #850 Fix bug where left joins where the left df has 0 rows causes a crash
- PR #861 Fix memory leak by preserving the boolean mask index
- PR #875 Handle unnamed indexes in to/from arrow functions
- PR #877 Fix ingest of 1 row arrow tables in from arrow function
- PR #876 Added missing `<type_traits>` include
- PR #889 Deleted test_rmm.py which has now moved to RMM repo
- PR #866 Merge v0.5.1 numpy ABI hotfix into 0.6
- PR #917 value_counts return int type on empty columns
- PR #611 Renamed `gdf_reduce_optimal_output_size()` -> `gdf_reduction_get_intermediate_output_size()`
- PR #923 fix index for negative slicing for cudf dataframe and series
- PR #927 CSV Reader: Fix category GDF_CATEGORY hashes not being computed properly
- PR #921 CSV Reader: Fix parsing errors with delim_whitespace, quotations in the header row, unnamed columns
- PR #933 Fix handling objects of all nulls in series creation
- PR #940 CSV Reader: Fix an issue where the last data row is missing when using byte_range
- PR #945 CSV Reader: Fix incorrect datetime64 when milliseconds or space separator are used
- PR #959 Groupby: Problem with column name lookup
- PR #950 Converting dataframe/recarry with non-contiguous arrays
- PR #963 CSV Reader: Fix another issue with missing data rows when using byte_range
- PR #999 Fix 0 sized kernel launches and empty sort_index exception
- PR #993 Fix dtype in selecting 0 rows from objects
- PR #1009 Fix performance regression in `to_pandas` method on DataFrame
- PR #1008 Remove custom dask communication approach
- PR #1001 CSV Reader: Fix a memory access error when reading a large (>2GB) file with date columns
- PR #1019 Binary Ops: Fix error when one input column has null mask but other doesn't
- PR #1014 CSV Reader: Fix false positives in bool value detection
- PR #1034 CSV Reader: Fix parsing floating point precision and leading zero exponents
- PR #1044 CSV Reader: Fix a segfault when byte range aligns with a page
- PR #1058 Added support for `DataFrame.loc[scalar]`
- PR #1060 Fix column creation with all valid nan values
- PR #1073 CSV Reader: Fix an issue where a column name includes the return character
- PR #1090 Updating Doxygen Comments
- PR #1080 Fix dtypes returned from loc / iloc because of lists
- PR #1102 CSV Reader: Minor fixes and memory usage improvements
- PR #1174: Fix release script typo
- PR #1137 Add prebuild script for CI
- PR #1118 Enhanced the `DataFrame.from_records()` feature
- PR #1129 Fix join performance with index parameter from using numpy array
- PR #1145 Issue with .agg call on multi-column dataframes
- PR #908 Some testing code cleanup
- PR #1167 Fix issue with null_count not being set after inplace fillna()
- PR #1184 Fix iloc performance regression
- PR #1185 Support left_on/right_on and also on=str in merge
- PR #1200 Fix allocating bitmasks with numba instead of rmm in allocate_mask function
- PR #1213 Fix bug with csv reader requesting subset of columns using wrong datatype
- PR #1223 gpuCI: Fix label on rapidsai channel on gpu build scripts
- PR #1242 Add explicit Thrust exec policy to fix NVCATEGORY_TEST segfault on some platforms
- PR #1246 Fix categorical tests that failed due to bad implicit type conversion
- PR #1255 Fix overwriting conda package main label uploads
- PR #1259 Add dlpack includes to pip build


# cuDF 0.5.1 (05 Feb 2019)

## Bug Fixes

- PR #842 Avoid using numpy via cimport to prevent ABI issues in Cython compilation


# cuDF 0.5.0 (28 Jan 2019)

## New Features

- PR #722 Add bzip2 decompression support to `read_csv()`
- PR #693 add ZLIB-based GZIP/ZIP support to `read_csv_strings()`
- PR #411 added null support to gdf_order_by (new API) and cudf_table::sort
- PR #525 Added GitHub Issue templates for bugs, documentation, new features, and questions
- PR #501 CSV Reader: Add support for user-specified decimal point and thousands separator to read_csv_strings()
- PR #455 CSV Reader: Add support for user-specified decimal point and thousands separator to read_csv()
- PR #439 add `DataFrame.drop` method similar to pandas
- PR #356 add `DataFrame.transpose` method and `DataFrame.T` property similar to pandas
- PR #505 CSV Reader: Add support for user-specified boolean values
- PR #350 Implemented Series replace function
- PR #490 Added print_env.sh script to gather relevant environment details when reporting cuDF issues
- PR #474 add ZLIB-based GZIP/ZIP support to `read_csv()`
- PR #547 Added melt similar to `pandas.melt()`
- PR #491 Add CI test script to check for updates to CHANGELOG.md in PRs
- PR #550 Add CI test script to check for style issues in PRs
- PR #558 Add CI scripts for cpu-based conda and gpu-based test builds
- PR #524 Add Boolean Indexing
- PR #564 Update python `sort_values` method to use updated libcudf `gdf_order_by` API
- PR #509 CSV Reader: Input CSV file can now be passed in as a text or a binary buffer
- PR #607 Add `__iter__` and iteritems to DataFrame class
- PR #643 added a new api gdf_replace_nulls that allows a user to replace nulls in a column

## Improvements

- PR #426 Removed sort-based groupby and refactored existing groupby APIs. Also improves C++/CUDA compile time.
- PR #461 Add `CUDF_HOME` variable in README.md to replace relative pathing.
- PR #472 RMM: Created centralized rmm::device_vector alias and rmm::exec_policy
- PR #500 Improved the concurrent hash map class to support partitioned (multi-pass) hash table building.
- PR #454 Improve CSV reader docs and examples
- PR #465 Added templated C++ API for RMM to avoid explicit cast to `void**`
- PR #513 `.gitignore` tweaks
- PR #521 Add `assert_eq` function for testing
- PR #502 Simplify Dockerfile for local dev, eliminate old conda/pip envs
- PR #549 Adds `-rdynamic` compiler flag to nvcc for Debug builds
- PR #472 RMM: Created centralized rmm::device_vector alias and rmm::exec_policy
- PR #577 Added external C++ API for scatter/gather functions
- PR #500 Improved the concurrent hash map class to support partitioned (multi-pass) hash table building
- PR #583 Updated `gdf_size_type` to `int`
- PR #500 Improved the concurrent hash map class to support partitioned (multi-pass) hash table building
- PR #617 Added .dockerignore file. Prevents adding stale cmake cache files to the docker container
- PR #658 Reduced `JOIN_TEST` time by isolating overflow test of hash table size computation
- PR #664 Added Debuging instructions to README
- PR #651 Remove noqa marks in `__init__.py` files
- PR #671 CSV Reader: uncompressed buffer input can be parsed without explicitly specifying compression as None
- PR #684 Make RMM a submodule
- PR #718 Ensure sum, product, min, max methods pandas compatibility on empty datasets
- PR #720 Refactored Index classes to make them more Pandas-like, added CategoricalIndex
- PR #749 Improve to_arrow and from_arrow Pandas compatibility
- PR #766 Remove TravisCI references, remove unused variables from CMake, fix ARROW_VERSION in Cmake
- PR #773 Add build-args back to Dockerfile and handle dependencies based on environment yml file
- PR #781 Move thirdparty submodules to root and symlink in /cpp
- PR #843 Fix broken cudf/python API examples, add new methods to the API index

## Bug Fixes

- PR #569 CSV Reader: Fix days being off-by-one when parsing some dates
- PR #531 CSV Reader: Fix incorrect parsing of quoted numbers
- PR #465 Added templated C++ API for RMM to avoid explicit cast to `void**`
- PR #473 Added missing <random> include
- PR #478 CSV Reader: Add api support for auto column detection, header, mangle_dupe_cols, usecols
- PR #495 Updated README to correct where cffi pytest should be executed
- PR #501 Fix the intermittent segfault caused by the `thousands` and `compression` parameters in the csv reader
- PR #502 Simplify Dockerfile for local dev, eliminate old conda/pip envs
- PR #512 fix bug for `on` parameter in `DataFrame.merge` to allow for None or single column name
- PR #511 Updated python/cudf/bindings/join.pyx to fix cudf merge printing out dtypes
- PR #513 `.gitignore` tweaks
- PR #521 Add `assert_eq` function for testing
- PR #537 Fix CMAKE_CUDA_STANDARD_REQURIED typo in CMakeLists.txt
- PR #447 Fix silent failure in initializing DataFrame from generator
- PR #545 Temporarily disable csv reader thousands test to prevent segfault (test re-enabled in PR #501)
- PR #559 Fix Assertion error while using `applymap` to change the output dtype
- PR #575 Update `print_env.sh` script to better handle missing commands
- PR #612 Prevent an exception from occuring with true division on integer series.
- PR #630 Fix deprecation warning for `pd.core.common.is_categorical_dtype`
- PR #622 Fix Series.append() behaviour when appending values with different numeric dtype
- PR #603 Fix error while creating an empty column using None.
- PR #673 Fix array of strings not being caught in from_pandas
- PR #644 Fix return type and column support of dataframe.quantile()
- PR #634 Fix create `DataFrame.from_pandas()` with numeric column names
- PR #654 Add resolution check for GDF_TIMESTAMP in Join
- PR #648 Enforce one-to-one copy required when using `numba>=0.42.0`
- PR #645 Fix cmake build type handling not setting debug options when CMAKE_BUILD_TYPE=="Debug"
- PR #669 Fix GIL deadlock when launching multiple python threads that make Cython calls
- PR #665 Reworked the hash map to add a way to report the destination partition for a key
- PR #670 CMAKE: Fix env include path taking precedence over libcudf source headers
- PR #674 Check for gdf supported column types
- PR #677 Fix 'gdf_csv_test_Dates' gtest failure due to missing nrows parameter
- PR #604 Fix the parsing errors while reading a csv file using `sep` instead of `delimiter`.
- PR #686 Fix converting nulls to NaT values when converting Series to Pandas/Numpy
- PR #689 CSV Reader: Fix behavior with skiprows+header to match pandas implementation
- PR #691 Fixes Join on empty input DFs
- PR #706 CSV Reader: Fix broken dtype inference when whitespace is in data
- PR #717 CSV reader: fix behavior when parsing a csv file with no data rows
- PR #724 CSV Reader: fix build issue due to parameter type mismatch in a std::max call
- PR #734 Prevents reading undefined memory in gpu_expand_mask_bits numba kernel
- PR #747 CSV Reader: fix an issue where CUDA allocations fail with some large input files
- PR #750 Fix race condition for handling NVStrings in CMake
- PR #719 Fix merge column ordering
- PR #770 Fix issue where RMM submodule pointed to wrong branch and pin other to correct branches
- PR #778 Fix hard coded ABI off setting
- PR #784 Update RMM submodule commit-ish and pip paths
- PR #794 Update `rmm::exec_policy` usage to fix segmentation faults when used as temprory allocator.
- PR #800 Point git submodules to branches of forks instead of exact commits


# cuDF 0.4.0 (05 Dec 2018)

## New Features

- PR #398 add pandas-compatible `DataFrame.shape()` and `Series.shape()`
- PR #394 New documentation feature "10 Minutes to cuDF"
- PR #361 CSV Reader: Add support for strings with delimiters

## Improvements

 - PR #436 Improvements for type_dispatcher and wrapper structs
 - PR #429 Add CHANGELOG.md (this file)
 - PR #266 use faster CUDA-accelerated DataFrame column/Series concatenation.
 - PR #379 new C++ `type_dispatcher` reduces code complexity in supporting many data types.
 - PR #349 Improve performance for creating columns from memoryview objects
 - PR #445 Update reductions to use type_dispatcher. Adds integer types support to sum_of_squares.
 - PR #448 Improve installation instructions in README.md
 - PR #456 Change default CMake build to Release, and added option for disabling compilation of tests

## Bug Fixes

 - PR #444 Fix csv_test CUDA too many resources requested fail.
 - PR #396 added missing output buffer in validity tests for groupbys.
 - PR #408 Dockerfile updates for source reorganization
 - PR #437 Add cffi to Dockerfile conda env, fixes "cannot import name 'librmm'"
 - PR #417 Fix `map_test` failure with CUDA 10
 - PR #414 Fix CMake installation include file paths
 - PR #418 Properly cast string dtypes to programmatic dtypes when instantiating columns
 - PR #427 Fix and tests for Concatenation illegal memory access with nulls


# cuDF 0.3.0 (23 Nov 2018)

## New Features

 - PR #336 CSV Reader string support

## Improvements

 - PR #354 source code refactored for better organization. CMake build system overhaul. Beginning of transition to Cython bindings.
 - PR #290 Add support for typecasting to/from datetime dtype
 - PR #323 Add handling pyarrow boolean arrays in input/out, add tests
 - PR #325 GDF_VALIDITY_UNSUPPORTED now returned for algorithms that don't support non-empty valid bitmasks
 - PR #381 Faster InputTooLarge Join test completes in ms rather than minutes.
 - PR #373 .gitignore improvements
 - PR #367 Doc cleanup & examples for DataFrame methods
 - PR #333 Add Rapids Memory Manager documentation
 - PR #321 Rapids Memory Manager adds file/line location logging and convenience macros
 - PR #334 Implement DataFrame `__copy__` and `__deepcopy__`
 - PR #271 Add NVTX ranges to pygdf
 - PR #311 Document system requirements for conda install

## Bug Fixes

 - PR #337 Retain index on `scale()` function
 - PR #344 Fix test failure due to PyArrow 0.11 Boolean handling
 - PR #364 Remove noexcept from managed_allocator;  CMakeLists fix for NVstrings
 - PR #357 Fix bug that made all series be considered booleans for indexing
 - PR #351 replace conda env configuration for developers
 - PRs #346 #360 Fix CSV reading of negative numbers
 - PR #342 Fix CMake to use conda-installed nvstrings
 - PR #341 Preserve categorical dtype after groupby aggregations
 - PR #315 ReadTheDocs build update to fix missing libcuda.so
 - PR #320 FIX out-of-bounds access error in reductions.cu
 - PR #319 Fix out-of-bounds memory access in libcudf count_valid_bits
 - PR #303 Fix printing empty dataframe


# cuDF 0.2.0 and cuDF 0.1.0

These were initial releases of cuDF based on previously separate pyGDF and libGDF libraries.<|MERGE_RESOLUTION|>--- conflicted
+++ resolved
@@ -2,11 +2,8 @@
 
 ## New Features
 
-<<<<<<< HEAD
 - PR #3693 add string support, skipna to scan operation
-=======
 - PR #3662 Define and implement `shift`.
->>>>>>> 73e19ad6
 - PR #3861 Added Series.sum feature for String
 
 ## Improvements
