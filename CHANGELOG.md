--- conflicted
+++ resolved
@@ -36,12 +36,9 @@
 - PR #4321 Expose Python Semi and Anti Joins
 - PR #4291 Add Java callback support for RMM events
 - PR #4298 Port orc.pyx to libcudf++
-<<<<<<< HEAD
 - PR #4381 Add Java support for copying buffers with asynchronous streams
-=======
 - PR #4288 Add libcudf++ shift Cython implementation
 - PR #4338 Add cudf::sequence() for generating an incrementing list of numeric values
->>>>>>> 83208046
 
 ## Improvements
 
