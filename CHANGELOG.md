--- conflicted
+++ resolved
@@ -49,22 +49,18 @@
 - PR #3175 Set cmake cuda version variables
 - PR #3171 Move deprecated error macros to legacy
 
-
 ## Bug Fixes
 
 - PR #2895 Fixed dask_cudf group_split behavior to handle upstream rearrange_by_divisions
 - PR #3048 Support for zero columned tables
 - PR #3030 Fix snappy decoding regression in PR #3014
 - PR #3041 Fixed exp to experimental namespace name change issue
-<<<<<<< HEAD
 - PR #3056 Add additional cmake hint for finding local build of RMM files
-=======
 - PR #3060 Move copying.hpp includes to legacy
 - PR #3139 Fixed java RMM auto initalization
 - PR #3141 Java fix for relocated IO headers
 - PR #3149 Rename column_wrapper.cuh to column_wrapper.hpp
 - PR #3168 Fix mutable_column_device_view head const_cast
->>>>>>> d9b325d6
 
 
 # cuDF 0.10.0 (16 Oct 2019)
