--- conflicted
+++ resolved
@@ -213,11 +213,8 @@
 - PR #3445 Fix ORC Writer default stripe size
 - PR #3459 Fix printing of invalid entries
 - PR #3468 Fix memory leak issue in `drop_duplicates`
-<<<<<<< HEAD
+- PR #3474 Fix small doc error in capitalize Docs
 - PR #3476 Fix ORC reader timezone conversion
-=======
-- PR #3474 Fix small doc error in capitalize Docs
->>>>>>> 1037d865
 
 # cuDF 0.10.0 (16 Oct 2019)
 
