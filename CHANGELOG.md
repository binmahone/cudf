--- conflicted
+++ resolved
@@ -83,12 +83,9 @@
 - PR #963 CSV Reader: Fix another issue with missing data rows when using byte_range
 - PR #999 Fix 0 sized kernel launches and empty sort_index exception
 - PR #993 Fix dtype in selecting 0 rows from objects
-<<<<<<< HEAD
-- PR #1014 CSV Reader: Fix false positives in bool value detection
-=======
 - PR #1009 Fix performance regression in `to_pandas` method on DataFrame
 - PR #1008 Remove custom dask communication approach
->>>>>>> da52b8a1
+- PR #1014 CSV Reader: Fix false positives in bool value detection
 
 
 # cuDF 0.5.1 (05 Feb 2019)
