--- conflicted
+++ resolved
@@ -62,11 +62,8 @@
 - PR #2377 Replace `standard_python_slice` with just `slice.indices()`
 - PR #2373 cudf.DataFrame enchancements & Series.values support
 - PR #2392 Remove dlpack submodule; make cuDF's Cython API externally accessible
-<<<<<<< HEAD
+- PR #2406 Moved all existing `table` related files to a `legacy/` directory
 - PR #2350 Performance related changes to get_dummies
-=======
-- PR #2406 Moved all existing `table` related files to a `legacy/` directory
->>>>>>> 3e0d06e0
 
 ## Bug Fixes
 
