--- conflicted
+++ resolved
@@ -10,11 +10,7 @@
 - PR #426 Removed sort-based groupby and refactored existing groupby APIs. Also improves C++/CUDA compile time.
  
 ## Bug Fixes
-
-<<<<<<< HEAD
 - PR #473 Added missing <random> include
-=======
->>>>>>> 41dddfca
 
 # cuDF 0.4.0 (05 Dec 2018)
 
