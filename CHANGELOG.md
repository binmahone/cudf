# cuDF 0.8.0 (Date TBD)

## New Features

- PR #1524 Add GPU-accelerated JSON Lines parser with limited feature set
- PR #1569 Add support for Json objects to the JSON Lines reader

## Improvements

...

## Bug Fixes

- PR #1583 Fix underlying issue in `as_index()` that was causing `Series.quantile()` to fail
<<<<<<< HEAD
- PR #1651 Fix `query` function on empty dataframe
=======
- PR #1683 ORC reader: fix timestamp conversion to UTC
>>>>>>> a015c8ed


# cuDF 0.7.0 (Date TBD)

## New Features

- PR #982 Implement gdf_group_by_without_aggregations and gdf_unique_indices functions
- PR #1142 Add `GDF_BOOL` column type
- PR #1194 Implement overloads for CUDA atomic operations
- PR #1292 Implemented Bitwise binary ops AND, OR, XOR (&, |, ^)
- PR #1235 Add GPU-accelerated Parquet Reader
- PR #1335 Added local_dict arg in `DataFrame.query()`.
- PR #1282 Add Series and DataFrame.describe()
- PR #1356 Rolling windows
- PR #1381 Add DataFrame._get_numeric_data
- PR #1388 Add CODEOWNERS file to auto-request reviews based on where changes are made
- PR #1396 Add DataFrame.drop method
- PR #1413 Add DataFrame.melt method
- PR #1412 Add DataFrame.pop()
- PR #1419 Initial CSV writer function
- PR #1441 Add Series level cumulative ops (cumsum, cummin, cummax, cumprod)
- PR #1420 Add script to build and test on a local gpuCI image
- PR #1440 Add DatetimeColumn.min(), DatetimeColumn.max()
- PR #1455 Add Series.Shift via Numba kernel
- PR #1441 Add Series level cumulative ops (cumsum, cummin, cummax, cumprod)
- PR #1461 Add Python coverage test to gpu build
- PR #1445 Parquet Reader: Add selective reading of rows and row group
- PR #1532 Parquet Reader: Add support for INT96 timestamps
- PR #1516 Add Series and DataFrame.ndim
- PR #1556 Add libcudf C++ transition guide
- PR #1466 Add GPU-accelerated ORC Reader
- PR #1565 Add build script for nightly doc builds
- PR #1508 Add Series isna, isnull, and notna
- PR #1456 Add Series.diff() via Numba kernel
- PR #1588 Add Index `astype` typecasting
- PR #1301 MultiIndex support
- PR #1599 Level keyword supported in groupby
- PR #929 Add support operations to dataframe
- PR #1609 Groupby accept list of Series
- PR #1658 Support `group_keys=True` keyword in groupby method

## Improvements

- PR #1531 Refactor closures as private functions in gpuarrow
- PR #1404 Parquet reader page data decoding speedup
- PR #1076 Use `type_dispatcher` in join, quantiles, filter, segmented sort, radix sort and hash_groupby
- PR #1202 Simplify README.md
- PR #1149 CSV Reader: Change convertStrToValue() functions to `__device__` only
- PR #1238 Improve performance of the CUDA trie used in the CSV reader
- PR #1278 Update CONTRIBUTING for new conda environment yml naming conventions
- PR #1163 Refactored UnaryOps. Reduced API to two functions: `gdf_unary_math` and `gdf_cast`. Added `abs`, `-`, and `~` ops. Changed bindings to Cython
- PR #1284 Update docs version
- PR #1287 add exclude argument to cudf.select_dtype function
- PR #1286 Refactor some of the CSV Reader kernels into generic utility functions
- PR #1291 fillna in `Series.to_gpu_array()` and `Series.to_array()` can accept the scalar too now.
- PR #1005 generic `reduction` and `scan` support
- PR #1349 Replace modernGPU sort join with thrust.
- PR #1363 Add a dataframe.mean(...) that raises NotImplementedError to satisfy `dask.dataframe.utils.is_dataframe_like`
- PR #1319 CSV Reader: Use column wrapper for gdf_column output alloc/dealloc
- PR #1376 Change series quantile default to linear
- PR #1399 Replace CFFI bindings for NVTX functions with Cython bindings
- PR #1407 Rename and cleanup of `gdf_table` to `device_table`
- PR #1389 Refactored `set_null_count()`
- PR #1386 Added macros `GDF_TRY()`, `CUDF_TRY()` and `ASSERT_CUDF_SUCCEEDED()`
- PR #1435 Rework CMake and conda recipes to depend on installed libraries
- PR #1391 Tidy up bit-resolution-operation and bitmask class code
- PR #1439 Add cmake variable to enable compiling CUDA code with -lineinfo
- PR #1462 Add ability to read parquet files from arrow::io::RandomAccessFile
- PR #1453 Convert CSV Reader CFFI to Cython
- PR #1479 Convert Parquet Reader CFFI to Cython
- PR #1397 Add a utility function for producing an overflow-safe kernel launch grid configuration
- PR #1382 Add GPU parsing of nested brackets to cuIO parsing utilities
- PR #1481 Add cudf::table constructor to allocate a set of `gdf_column`s
- PR #1484 Convert GroupBy CFFI to Cython
- PR #1463 Allow and default melt keyword argument var_name to be None
- PR #1486 Parquet Reader: Use device_buffer rather than device_ptr
- PR #1525 Add cudatoolkit conda dependency
- PR #1520 Renamed `src/dataframe` to `src/table` and moved `table.hpp`. Made `types.hpp` to be type declarations only.
- PR #1492 Convert transpose CFFI to Cython
- PR #1495 Convert binary and unary ops CFFI to Cython
- PR #1503 Convert sorting and hashing ops CFFI to Cython
- PR #1522 Use latest release version in update-version CI script
- PR #1533 Remove stale join CFFI, fix memory leaks in join Cython
- PR #1521 Added `row_bitmask` to compute bitmask for rows of a table. Merged `valids_ops.cu` and `bitmask_ops.cu`
- PR #1553 Overload `hash_row` to avoid using intial hash values. Updated `gdf_hash` to select between overloads
- PR #1585 Updated `cudf::table` to maintain own copy of wrapped `gdf_column*`s
- PR #1559 Add `except +` to all Cython function definitions to catch C++ exceptions properly
- PR #1617 `has_nulls` and `column_dtypes` for `cudf::table`
- PR #1590 Remove CFFI from the build / install process entirely
- PR #1536 Convert gpuarrow CFFI to Cython
- PR #1655 Add `Column._pointer` as a way to access underlying `gdf_column*` of a `Column`

## Bug Fixes

- PR #1233 Fix dtypes issue while adding the column to `str` dataframe.
- PR #1254 CSV Reader: fix data type detection for floating-point numbers in scientific notation
- PR #1289 Fix looping over each value instead of each category in concatenation
- PR #1293 Fix Inaccurate error message in join.pyx
- PR #1308 Add atomicCAS overload for `int8_t`, `int16_t`
- PR #1317 Fix catch polymorphic exception by reference in ipc.cu
- PR #1325 Fix dtype of null bitmasks to int8
- PR #1326 Update build documentation to use -DCMAKE_CXX11_ABI=ON
- PR #1334 Add "na_position" argument to CategoricalColumn sort_by_values
- PR #1321 Fix out of bounds warning when checking Bzip2 header
- PR #1359 Add atomicAnd/Or/Xor for integers
- PR #1354 Fix `fillna()` behaviour when replacing values with different dtypes
- PR #1347 Fixed core dump issue while passing dict_dtypes without column names in `cudf.read_csv()`
- PR #1379 Fixed build failure caused due to error: 'col_dtype' may be used uninitialized
- PR #1392 Update cudf Dockerfile and package_versions.sh
- PR #1385 Added INT8 type to `_schema_to_dtype` for use in GpuArrowReader
- PR #1393 Fixed a bug in `gdf_count_nonzero_mask()` for the case of 0 bits to count
- PR #1395 Update CONTRIBUTING to use the environment variable CUDF_HOME
- PR #1416 Fix bug at gdf_quantile_exact and gdf_quantile_appox
- PR #1421 Fix remove creation of series multiple times during `add_column()`
- PR #1405 CSV Reader: Fix memory leaks on read_csv() failure
- PR #1328 Fix CategoricalColumn to_arrow() null mask
- PR #1433 Fix NVStrings/categories includes
- PR #1432 Update NVStrings to 0.7.* to coincide with 0.7 development
- PR #1483 Modify CSV reader to avoid cropping blank quoted characters in non-string fields
- PR #1446 Merge 1275 hotfix from master into branch-0.7
- PR #1447 Fix legacy groupby apply docstring
- PR #1451 Fix hash join estimated result size is not correct
- PR #1454 Fix local build script improperly change directory permissions
- PR #1490 Require Dask 1.1.0+ for `is_dataframe_like` test or skip otherwise.
- PR #1491 Use more specific directories & groups in CODEOWNERS
- PR #1497 Fix Thrust issue on CentOS caused by missing default constructor of host_vector elements
- PR #1498 Add missing include guard to device_atomics.cuh and separated DEVICE_ATOMICS_TEST
- PR #1506 Fix csv-write call to updated NVStrings method
- PR #1510 Added nvstrings `fillna()` function
- PR #1507 Parquet Reader: Default string data to GDF_STRING
- PR #1535 Fix doc issue to ensure correct labelling of cudf.series
- PR #1537 Fix `undefined reference` link error in HashPartitionTest
- PR #1548 Fix ci/local/build.sh README from using an incorrect image example
- PR #1551 CSV Reader: Fix integer column name indexing
- PR #1586 Fix broken `scalar_wrapper::operator==`
- PR #1591 ORC/Parquet Reader: Fix missing import for FileNotFoundError exception
- PR #1573 Parquet Reader: Fix crash due to clash with ORC reader datasource
- PR #1607 Revert change of `column.to_dense_buffer` always return by copy for performance concerns
- PR #1618 ORC reader: fix assert & data output when nrows/skiprows isn't aligned to stripe boundaries
- PR #1631 Fix failure of TYPES_TEST on some gcc-7 based systems.
- PR #1641 CSV Reader: Fix skip_blank_lines behavior with Windows line terminators (\r\n)
- PR #1648 ORC reader: fix non-deterministic output when skiprows is non-zero
- PR #1676 Fix groupby `as_index` behaviour with `MultiIndex`
- PR #1659 Fix bug caused by empty groupbys and multiindex slicing throwing exceptions
- PR #1656 Correct Groupby failure in dask when un-aggregable columns are left in dataframe.
- PR #1689 Fix groupby performance regression
- PR #1694 Add Cython as a runtime dependency since it's required in `setup.py`


# cuDF 0.6.1 (25 Mar 2019)

## Bug Fixes

- PR #1275 Fix CentOS exception in DataFrame.hash_partition from using value "returned" by a void function


# cuDF 0.6.0 (22 Mar 2019)

## New Features

- PR #760 Raise `FileNotFoundError` instead of `GDF_FILE_ERROR` in `read_csv` if the file does not exist
- PR #539 Add Python bindings for replace function
- PR #823 Add Doxygen configuration to enable building HTML documentation for libcudf C/C++ API
- PR #807 CSV Reader: Add byte_range parameter to specify the range in the input file to be read
- PR #857 Add Tail method for Series/DataFrame and update Head method to use iloc
- PR #858 Add series feature hashing support
- PR #871 CSV Reader: Add support for NA values, including user specified strings
- PR #893 Adds PyArrow based parquet readers / writers to Python, fix category dtype handling, fix arrow ingest buffer size issues
- PR #867 CSV Reader: Add support for ignoring blank lines and comment lines
- PR #887 Add Series digitize method
- PR #895 Add Series groupby
- PR #898 Add DataFrame.groupby(level=0) support
- PR #920 Add feather, JSON, HDF5 readers / writers from PyArrow / Pandas
- PR #888 CSV Reader: Add prefix parameter for column names, used when parsing without a header
- PR #913 Add DLPack support: convert between cuDF DataFrame and DLTensor
- PR #939 Add ORC reader from PyArrow
- PR #918 Add Series.groupby(level=0) support
- PR #906 Add binary and comparison ops to DataFrame
- PR #958 Support unary and binary ops on indexes
- PR #964 Add `rename` method to `DataFrame`, `Series`, and `Index`
- PR #985 Add `Series.to_frame` method
- PR #985 Add `drop=` keyword to reset_index method
- PR #994 Remove references to pygdf
- PR #990 Add external series groupby support
- PR #988 Add top-level merge function to cuDF
- PR #992 Add comparison binaryops to DateTime columns
- PR #996 Replace relative path imports with absolute paths in tests
- PR #995 CSV Reader: Add index_col parameter to specify the column name or index to be used as row labels
- PR #1004 Add `from_gpu_matrix` method to DataFrame
- PR #997 Add property index setter
- PR #1007 Replace relative path imports with absolute paths in cudf
- PR #1013 select columns with df.columns
- PR #1016 Rename Series.unique_count() to nunique() to match pandas API
- PR #947 Prefixsum to handle nulls and float types
- PR #1029 Remove rest of relative path imports
- PR #1021 Add filtered selection with assignment for Dataframes
- PR #872 Adding NVCategory support to cudf apis
- PR #1052 Add left/right_index and left/right_on keywords to merge
- PR #1091 Add `indicator=` and `suffixes=` keywords to merge
- PR #1107 Add unsupported keywords to Series.fillna
- PR #1032 Add string support to cuDF python
- PR #1136 Removed `gdf_concat`
- PR #1153 Added function for getting the padded allocation size for valid bitmask
- PR #1148 Add cudf.sqrt for dataframes and Series
- PR #1159 Add Python bindings for libcudf dlpack functions
- PR #1155 Add __array_ufunc__ for DataFrame and Series for sqrt
- PR #1168 to_frame for series accepts a name argument


## Improvements

- PR #1218 Add dask-cudf page to API docs
- PR #892 Add support for heterogeneous types in binary ops with JIT
- PR #730 Improve performance of `gdf_table` constructor
- PR #561 Add Doxygen style comments to Join CUDA functions
- PR #813 unified libcudf API functions by replacing gpu_ with gdf_
- PR #822 Add support for `__cuda_array_interface__` for ingest
- PR #756 Consolidate common helper functions from unordered map and multimap
- PR #753 Improve performance of groupby sum and average, especially for cases with few groups.
- PR #836 Add ingest support for arrow chunked arrays in Column, Series, DataFrame creation
- PR #763 Format doxygen comments for csv_read_arg struct
- PR #532 CSV Reader: Use type dispatcher instead of switch block
- PR #694 Unit test utilities improvements
- PR #878 Add better indexing to Groupby
- PR #554 Add `empty` method and `is_monotonic` attribute to `Index`
- PR #1040 Fixed up Doxygen comment tags
- PR #909 CSV Reader: Avoid host->device->host copy for header row data
- PR #916 Improved unit testing and error checking for `gdf_column_concat`
- PR #941 Replace `numpy` call in `Series.hash_encode` with `numba`
- PR #942 Added increment/decrement operators for wrapper types
- PR #943 Updated `count_nonzero_mask` to return `num_rows` when the mask is null
- PR #952 Added trait to map C++ type to `gdf_dtype`
- PR #966 Updated RMM submodule.
- PR #998 Add IO reader/writer modules to API docs, fix for missing cudf.Series docs
- PR #1017 concatenate along columns for Series and DataFrames
- PR #1002 Support indexing a dataframe with another boolean dataframe
- PR #1018 Better concatenation for Series and Dataframes
- PR #1036 Use Numpydoc style docstrings
- PR #1047 Adding gdf_dtype_extra_info to gdf_column_view_augmented
- PR #1054 Added default ctor to SerialTrieNode to overcome Thrust issue in CentOS7 + CUDA10
- PR #1024 CSV Reader: Add support for hexadecimal integers in integral-type columns
- PR #1033 Update `fillna()` to use libcudf function `gdf_replace_nulls`
- PR #1066 Added inplace assignment for columns and select_dtypes for dataframes
- PR #1026 CSV Reader: Change the meaning and type of the quoting parameter to match Pandas
- PR #1100 Adds `CUDF_EXPECTS` error-checking macro
- PR #1092 Fix select_dtype docstring
- PR #1111 Added cudf::table
- PR #1108 Sorting for datetime columns
- PR #1120 Return a `Series` (not a `Column`) from `Series.cat.set_categories()`
- PR #1128 CSV Reader: The last data row does not need to be line terminated
- PR #1183 Bump Arrow version to 0.12.1
- PR #1208 Default to CXX11_ABI=ON
- PR #1252 Fix NVStrings dependencies for cuda 9.2 and 10.0

## Bug Fixes

- PR #821 Fix flake8 issues revealed by flake8 update
- PR #808 Resolved renamed `d_columns_valids` variable name
- PR #820 CSV Reader: fix the issue where reader adds additional rows when file uses \r\n as a line terminator
- PR #780 CSV Reader: Fix scientific notation parsing and null values for empty quotes
- PR #815 CSV Reader: Fix data parsing when tabs are present in the input CSV file
- PR #850 Fix bug where left joins where the left df has 0 rows causes a crash
- PR #861 Fix memory leak by preserving the boolean mask index
- PR #875 Handle unnamed indexes in to/from arrow functions
- PR #877 Fix ingest of 1 row arrow tables in from arrow function
- PR #876 Added missing `<type_traits>` include
- PR #889 Deleted test_rmm.py which has now moved to RMM repo
- PR #866 Merge v0.5.1 numpy ABI hotfix into 0.6
- PR #917 value_counts return int type on empty columns
- PR #611 Renamed `gdf_reduce_optimal_output_size()` -> `gdf_reduction_get_intermediate_output_size()`
- PR #923 fix index for negative slicing for cudf dataframe and series
- PR #927 CSV Reader: Fix category GDF_CATEGORY hashes not being computed properly
- PR #921 CSV Reader: Fix parsing errors with delim_whitespace, quotations in the header row, unnamed columns
- PR #933 Fix handling objects of all nulls in series creation
- PR #940 CSV Reader: Fix an issue where the last data row is missing when using byte_range
- PR #945 CSV Reader: Fix incorrect datetime64 when milliseconds or space separator are used
- PR #959 Groupby: Problem with column name lookup
- PR #950 Converting dataframe/recarry with non-contiguous arrays
- PR #963 CSV Reader: Fix another issue with missing data rows when using byte_range
- PR #999 Fix 0 sized kernel launches and empty sort_index exception
- PR #993 Fix dtype in selecting 0 rows from objects
- PR #1009 Fix performance regression in `to_pandas` method on DataFrame
- PR #1008 Remove custom dask communication approach
- PR #1001 CSV Reader: Fix a memory access error when reading a large (>2GB) file with date columns
- PR #1019 Binary Ops: Fix error when one input column has null mask but other doesn't
- PR #1014 CSV Reader: Fix false positives in bool value detection
- PR #1034 CSV Reader: Fix parsing floating point precision and leading zero exponents
- PR #1044 CSV Reader: Fix a segfault when byte range aligns with a page
- PR #1058 Added support for `DataFrame.loc[scalar]`
- PR #1060 Fix column creation with all valid nan values
- PR #1073 CSV Reader: Fix an issue where a column name includes the return character
- PR #1090 Updating Doxygen Comments
- PR #1080 Fix dtypes returned from loc / iloc because of lists
- PR #1102 CSV Reader: Minor fixes and memory usage improvements
- PR #1174: Fix release script typo
- PR #1137 Add prebuild script for CI
- PR #1118 Enhanced the `DataFrame.from_records()` feature
- PR #1129 Fix join performance with index parameter from using numpy array
- PR #1145 Issue with .agg call on multi-column dataframes
- PR #908 Some testing code cleanup
- PR #1167 Fix issue with null_count not being set after inplace fillna()
- PR #1184 Fix iloc performance regression
- PR #1185 Support left_on/right_on and also on=str in merge
- PR #1200 Fix allocating bitmasks with numba instead of rmm in allocate_mask function
- PR #1213 Fix bug with csv reader requesting subset of columns using wrong datatype
- PR #1223 gpuCI: Fix label on rapidsai channel on gpu build scripts
- PR #1242 Add explicit Thrust exec policy to fix NVCATEGORY_TEST segfault on some platforms
- PR #1246 Fix categorical tests that failed due to bad implicit type conversion
- PR #1255 Fix overwriting conda package main label uploads
- PR #1259 Add dlpack includes to pip build


# cuDF 0.5.1 (05 Feb 2019)

## Bug Fixes

- PR #842 Avoid using numpy via cimport to prevent ABI issues in Cython compilation


# cuDF 0.5.0 (28 Jan 2019)

## New Features

- PR #722 Add bzip2 decompression support to `read_csv()`
- PR #693 add ZLIB-based GZIP/ZIP support to `read_csv_strings()`
- PR #411 added null support to gdf_order_by (new API) and cudf_table::sort
- PR #525 Added GitHub Issue templates for bugs, documentation, new features, and questions
- PR #501 CSV Reader: Add support for user-specified decimal point and thousands separator to read_csv_strings()
- PR #455 CSV Reader: Add support for user-specified decimal point and thousands separator to read_csv()
- PR #439 add `DataFrame.drop` method similar to pandas
- PR #356 add `DataFrame.transpose` method and `DataFrame.T` property similar to pandas
- PR #505 CSV Reader: Add support for user-specified boolean values
- PR #350 Implemented Series replace function
- PR #490 Added print_env.sh script to gather relevant environment details when reporting cuDF issues
- PR #474 add ZLIB-based GZIP/ZIP support to `read_csv()`
- PR #547 Added melt similar to `pandas.melt()`
- PR #491 Add CI test script to check for updates to CHANGELOG.md in PRs
- PR #550 Add CI test script to check for style issues in PRs
- PR #558 Add CI scripts for cpu-based conda and gpu-based test builds
- PR #524 Add Boolean Indexing
- PR #564 Update python `sort_values` method to use updated libcudf `gdf_order_by` API
- PR #509 CSV Reader: Input CSV file can now be passed in as a text or a binary buffer
- PR #607 Add `__iter__` and iteritems to DataFrame class
- PR #643 added a new api gdf_replace_nulls that allows a user to replace nulls in a column

## Improvements

- PR #426 Removed sort-based groupby and refactored existing groupby APIs. Also improves C++/CUDA compile time.
- PR #461 Add `CUDF_HOME` variable in README.md to replace relative pathing.
- PR #472 RMM: Created centralized rmm::device_vector alias and rmm::exec_policy
- PR #500 Improved the concurrent hash map class to support partitioned (multi-pass) hash table building.
- PR #454 Improve CSV reader docs and examples
- PR #465 Added templated C++ API for RMM to avoid explicit cast to `void**`
- PR #513 `.gitignore` tweaks
- PR #521 Add `assert_eq` function for testing
- PR #502 Simplify Dockerfile for local dev, eliminate old conda/pip envs
- PR #549 Adds `-rdynamic` compiler flag to nvcc for Debug builds
- PR #472 RMM: Created centralized rmm::device_vector alias and rmm::exec_policy
- PR #577 Added external C++ API for scatter/gather functions
- PR #500 Improved the concurrent hash map class to support partitioned (multi-pass) hash table building
- PR #583 Updated `gdf_size_type` to `int`
- PR #500 Improved the concurrent hash map class to support partitioned (multi-pass) hash table building
- PR #617 Added .dockerignore file. Prevents adding stale cmake cache files to the docker container
- PR #658 Reduced `JOIN_TEST` time by isolating overflow test of hash table size computation
- PR #664 Added Debuging instructions to README
- PR #651 Remove noqa marks in `__init__.py` files
- PR #671 CSV Reader: uncompressed buffer input can be parsed without explicitly specifying compression as None
- PR #684 Make RMM a submodule
- PR #718 Ensure sum, product, min, max methods pandas compatibility on empty datasets
- PR #720 Refactored Index classes to make them more Pandas-like, added CategoricalIndex
- PR #749 Improve to_arrow and from_arrow Pandas compatibility
- PR #766 Remove TravisCI references, remove unused variables from CMake, fix ARROW_VERSION in Cmake
- PR #773 Add build-args back to Dockerfile and handle dependencies based on environment yml file
- PR #781 Move thirdparty submodules to root and symlink in /cpp
- PR #843 Fix broken cudf/python API examples, add new methods to the API index

## Bug Fixes

- PR #569 CSV Reader: Fix days being off-by-one when parsing some dates
- PR #531 CSV Reader: Fix incorrect parsing of quoted numbers
- PR #465 Added templated C++ API for RMM to avoid explicit cast to `void**`
- PR #473 Added missing <random> include
- PR #478 CSV Reader: Add api support for auto column detection, header, mangle_dupe_cols, usecols
- PR #495 Updated README to correct where cffi pytest should be executed
- PR #501 Fix the intermittent segfault caused by the `thousands` and `compression` parameters in the csv reader
- PR #502 Simplify Dockerfile for local dev, eliminate old conda/pip envs
- PR #512 fix bug for `on` parameter in `DataFrame.merge` to allow for None or single column name
- PR #511 Updated python/cudf/bindings/join.pyx to fix cudf merge printing out dtypes
- PR #513 `.gitignore` tweaks
- PR #521 Add `assert_eq` function for testing
- PR #537 Fix CMAKE_CUDA_STANDARD_REQURIED typo in CMakeLists.txt
- PR #447 Fix silent failure in initializing DataFrame from generator
- PR #545 Temporarily disable csv reader thousands test to prevent segfault (test re-enabled in PR #501)
- PR #559 Fix Assertion error while using `applymap` to change the output dtype
- PR #575 Update `print_env.sh` script to better handle missing commands
- PR #612 Prevent an exception from occuring with true division on integer series.
- PR #630 Fix deprecation warning for `pd.core.common.is_categorical_dtype`
- PR #622 Fix Series.append() behaviour when appending values with different numeric dtype
- PR #603 Fix error while creating an empty column using None.
- PR #673 Fix array of strings not being caught in from_pandas
- PR #644 Fix return type and column support of dataframe.quantile()
- PR #634 Fix create `DataFrame.from_pandas()` with numeric column names
- PR #654 Add resolution check for GDF_TIMESTAMP in Join
- PR #648 Enforce one-to-one copy required when using `numba>=0.42.0`
- PR #645 Fix cmake build type handling not setting debug options when CMAKE_BUILD_TYPE=="Debug"
- PR #669 Fix GIL deadlock when launching multiple python threads that make Cython calls
- PR #665 Reworked the hash map to add a way to report the destination partition for a key
- PR #670 CMAKE: Fix env include path taking precedence over libcudf source headers
- PR #674 Check for gdf supported column types
- PR #677 Fix 'gdf_csv_test_Dates' gtest failure due to missing nrows parameter
- PR #604 Fix the parsing errors while reading a csv file using `sep` instead of `delimiter`.
- PR #686 Fix converting nulls to NaT values when converting Series to Pandas/Numpy
- PR #689 CSV Reader: Fix behavior with skiprows+header to match pandas implementation
- PR #691 Fixes Join on empty input DFs
- PR #706 CSV Reader: Fix broken dtype inference when whitespace is in data
- PR #717 CSV reader: fix behavior when parsing a csv file with no data rows
- PR #724 CSV Reader: fix build issue due to parameter type mismatch in a std::max call
- PR #734 Prevents reading undefined memory in gpu_expand_mask_bits numba kernel
- PR #747 CSV Reader: fix an issue where CUDA allocations fail with some large input files
- PR #750 Fix race condition for handling NVStrings in CMake
- PR #719 Fix merge column ordering
- PR #770 Fix issue where RMM submodule pointed to wrong branch and pin other to correct branches
- PR #778 Fix hard coded ABI off setting
- PR #784 Update RMM submodule commit-ish and pip paths
- PR #794 Update `rmm::exec_policy` usage to fix segmentation faults when used as temprory allocator.
- PR #800 Point git submodules to branches of forks instead of exact commits


# cuDF 0.4.0 (05 Dec 2018)

## New Features

- PR #398 add pandas-compatible `DataFrame.shape()` and `Series.shape()`
- PR #394 New documentation feature "10 Minutes to cuDF"
- PR #361 CSV Reader: Add support for strings with delimiters

## Improvements

 - PR #436 Improvements for type_dispatcher and wrapper structs
 - PR #429 Add CHANGELOG.md (this file)
 - PR #266 use faster CUDA-accelerated DataFrame column/Series concatenation.
 - PR #379 new C++ `type_dispatcher` reduces code complexity in supporting many data types.
 - PR #349 Improve performance for creating columns from memoryview objects
 - PR #445 Update reductions to use type_dispatcher. Adds integer types support to sum_of_squares.
 - PR #448 Improve installation instructions in README.md
 - PR #456 Change default CMake build to Release, and added option for disabling compilation of tests

## Bug Fixes

 - PR #444 Fix csv_test CUDA too many resources requested fail.
 - PR #396 added missing output buffer in validity tests for groupbys.
 - PR #408 Dockerfile updates for source reorganization
 - PR #437 Add cffi to Dockerfile conda env, fixes "cannot import name 'librmm'"
 - PR #417 Fix `map_test` failure with CUDA 10
 - PR #414 Fix CMake installation include file paths
 - PR #418 Properly cast string dtypes to programmatic dtypes when instantiating columns
 - PR #427 Fix and tests for Concatenation illegal memory access with nulls


# cuDF 0.3.0 (23 Nov 2018)

## New Features

 - PR #336 CSV Reader string support

## Improvements

 - PR #354 source code refactored for better organization. CMake build system overhaul. Beginning of transition to Cython bindings.
 - PR #290 Add support for typecasting to/from datetime dtype
 - PR #323 Add handling pyarrow boolean arrays in input/out, add tests
 - PR #325 GDF_VALIDITY_UNSUPPORTED now returned for algorithms that don't support non-empty valid bitmasks
 - PR #381 Faster InputTooLarge Join test completes in ms rather than minutes.
 - PR #373 .gitignore improvements
 - PR #367 Doc cleanup & examples for DataFrame methods
 - PR #333 Add Rapids Memory Manager documentation
 - PR #321 Rapids Memory Manager adds file/line location logging and convenience macros
 - PR #334 Implement DataFrame `__copy__` and `__deepcopy__`
 - PR #271 Add NVTX ranges to pygdf
 - PR #311 Document system requirements for conda install

## Bug Fixes

 - PR #337 Retain index on `scale()` function
 - PR #344 Fix test failure due to PyArrow 0.11 Boolean handling
 - PR #364 Remove noexcept from managed_allocator;  CMakeLists fix for NVstrings
 - PR #357 Fix bug that made all series be considered booleans for indexing
 - PR #351 replace conda env configuration for developers
 - PRs #346 #360 Fix CSV reading of negative numbers
 - PR #342 Fix CMake to use conda-installed nvstrings
 - PR #341 Preserve categorical dtype after groupby aggregations
 - PR #315 ReadTheDocs build update to fix missing libcuda.so
 - PR #320 FIX out-of-bounds access error in reductions.cu
 - PR #319 Fix out-of-bounds memory access in libcudf count_valid_bits
 - PR #303 Fix printing empty dataframe


# cuDF 0.2.0 and cuDF 0.1.0

These were initial releases of cuDF based on previously separate pyGDF and libGDF libraries.<|MERGE_RESOLUTION|>--- conflicted
+++ resolved
@@ -12,11 +12,8 @@
 ## Bug Fixes
 
 - PR #1583 Fix underlying issue in `as_index()` that was causing `Series.quantile()` to fail
-<<<<<<< HEAD
 - PR #1651 Fix `query` function on empty dataframe
-=======
 - PR #1683 ORC reader: fix timestamp conversion to UTC
->>>>>>> a015c8ed
 
 
 # cuDF 0.7.0 (Date TBD)
