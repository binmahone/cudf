# cuDF 0.10.0 (Date TBD)

## New Features

- PR #2423 Added `groupby.quantile()`
- PR #2522 Add Java bindings for NVStrings backed upper and lower case mutators
- PR #2607 Add Java bindings for parsing JSON
- PR #2629 Add dropna= parameter to groupby
- PR #2585 ORC & Parquet Readers: Remove millisecond timestamp restriction
- PR #2559 Add Series.tolist()
- PR #2653 Add Java bindings for rolling window operations
- PR #2480 Merge `custreamz` codebase into `cudf` repo
- PR #2674 Add __contains__ for Index/Series/Column
- PR #2635 Add support to read from remote and cloud sources like s3, gcs, hdfs
- PR #2722 Add Java bindings for NVTX ranges
- PR #2702 Add make_bool to dataset generation functions
- PR #2394 Move `rapidsai/custrings` into `cudf`
- PR #2734 Final sync of custrings source into cudf
- PR #2724 Add libcudf support for __contains__
- PR #2781 Add issorted to is_monotonic
- PR #2685 Add cudf::scatter_to_tables and cython binding
- PR #2743 Add Java bindings for NVStrings timestamp2long as part of String ColumnVector casting
- PR #2785 Add nvstrings Python docs
- PR #2786 Add benchmarks option to root build.sh
- PR #2773 Add Fisher's unbiased kurtosis and skew for Series/DataFrame
- PR #2748 Parquet Reader: Add option to specify loading of PANDAS index

## Improvements

- PR #2578 Update legacy_groupby to use libcudf group_by_without_aggregation
- PR #2581 Removed `managed` allocator from hash map classes.
- PR #2571 Remove unnecessary managed memory from gdf_column_concat
- PR #2648 Cython/Python reorg
- PR #2588 Update Series.append documentation
- PR #2632 Replace dask-cudf set_index code with upstream
- PR #2682 Add cudf.set_allocator() function for easier allocator init
- PR #2642 Improve null printing and testing
- PR #2747 Add missing Cython headers / cudftestutil lib to conda package for cuspatial build
- PR #2706 Compute CSV format in device code to speedup performance
- PR #2673 Add support for np.longlong type
- PR #2703 move dask serialization dispatch into cudf
<<<<<<< HEAD
- PR #2640 Add dask wait/persist exmaple to 10 minute guide
=======
- PR #2728 Add YYMMDD to version tag for nightly conda packages
- PR #2729 Handle file-handle input in to_csv
- PR #2741 CSV Reader: Move kernel functions into its own file
- PR #2766 Improve nvstrings python cmake flexibility
- PR #2756 Add out_time_unit option to csv reader, support timestamp resolutions
- PR #2771 Stopgap alias for to_gpu_matrix()
- PR #2783 Support mapping input columns to function arguments in apply kernels
- PR #2645 libcudf unique_count for Series.nunique
- PR #2817 Dask-cudf: `read_parquet` support for remote filesystems
- PR #2823 improve java data movement debugging
- PR #2806 CSV Reader: Clean-up row offset operations
>>>>>>> 5da24241

## Bug Fixes

- PR #2584 ORC Reader: fix parsing of `DECIMAL` index positions
- PR #2619 Fix groupby serialization/deserialization
- PR #2614 Update Java version to match
- PR #2601 Fixes nlargest(1) issue in Series and Dataframe
- PR #2610 Fix a bug in index serialization (properly pass DeviceNDArray)
- PR #2621 Fixes the floordiv issue of not promoting float type when rhs is 0
- PR #2611 Types Test: fix static casting from negative int to string
- PR #2618 IO Readers: Fix datasource memory map failure for multiple reads
- PR #2615 fix string category partitioning in java API
- PR #2641 fix string category and timeunit concat in the java API
- PR #2658 Fix astype() for null categorical columns
- PR #2660 fix column string category and timeunit concat in the java API
- PR #2664 ORC reader: fix `skip_rows` larger than first stripe
- PR #2654 Allow Java gdfOrderBy to work with string categories
- PR #2669 AVRO reader: fix non-deterministic output
- PR #2668 Update Java bindings to specify timestamp units for ORC and Parquet readers
- PR #2679 AVRO reader: fix cuda errors when decoding compressed streams
- PR #2692 Add concatenation for data-frame with different headers (empty and non-empty)
- PR #2651 Remove nvidia driver installation from ci/cpu/build.sh
- PR #2697 Ensure csv reader sets datetime column time units
- PR #2698 Return RangeIndex from contiguous slice of RangeIndex
- PR #2672 Fix null and integer handling in round
- PR #2704 Parquet Reader: Fix crash when loading string column with nulls
- PR #2725 Fix Jitify issue with running on Turing using CUDA version < 10
- PR #2731 Fix building of benchmarks
- PR #2738 Fix java to find new NVStrings locations
- PR #2736 Pin Jitify branch to v0.10 version
- PR #2742 IO Readers: Fix possible silent failures when creating `NvStrings` instance
- PR #2753 Fix java quantile API calls
- PR #2762 Fix validity processing for time in java
- PR #2796 Fix handling string slicing and other nvstrings delegated methods with dask
- PR #2769 Fix link to API docs in README.md
- PR #2772 Handle multiindex pandas Series #2772
- PR #2749 Fix apply_rows/apply_chunks pessimistic null mask to use in_cols null masks only
- PR #2752 CSV Reader: Fix exception when there's no rows to process
- PR #2716 Added Exception for `StringMethods` in string methods
- PR #2787 Fix Broadcasting `None` to `cudf-series`
- PR #2794 Fix async race in NVCategory::get_value and get_value_bounds
- PR #2795 Fix java build/cast error
- PR #2496 Fix improper merge of two dataframes when names differ
- PR #2751 Replace value with null
- PR #2765 Fix Java inequality comparisons for string category
- PR #2818 Fix java join API to use new C++ join API


# cuDF 0.9.0 (21 Aug 2019)

## New Features

- PR #1993 Add CUDA-accelerated series aggregations: mean, var, std
- PR #2111 IO Readers: Support memory buffer, file-like object, and URL inputs
- PR #2012 Add `reindex()` to DataFrame and Series
- PR #2097 Add GPU-accelerated AVRO reader
- PR #2098 Support binary ops on DFs and Series with mismatched indices
- PR #2160 Merge `dask-cudf` codebase into `cudf` repo
- PR #2149 CSV Reader: Add `hex` dtype for explicit hexadecimal parsing
- PR #2156 Add `upper_bound()` and `lower_bound()` for libcudf tables and `searchsorted()` for cuDF Series
- PR #2158 CSV Reader: Support single, non-list/dict argument for `dtype`
- PR #2177 CSV Reader: Add `parse_dates` parameter for explicit date inference
- PR #1744 cudf::apply_boolean_mask and cudf::drop_nulls support for cudf::table inputs (multi-column)
- PR #2196 Add `DataFrame.dropna()`
- PR #2197 CSV Writer: add `chunksize` parameter for `to_csv`
- PR #2215 `type_dispatcher` benchmark
- PR #2179 Add Java quantiles
- PR #2157 Add __array_function__ to DataFrame and Series
- PR #2212 Java support for ORC reader
- PR #2224 Add DataFrame isna, isnull, notna functions
- PR #2236 Add Series.drop_duplicates
- PR #2105 Add hash-based join benchmark
- PR #2316 Add unique, nunique, and value_counts for datetime columns
- PR #2337 Add Java support for slicing a ColumnVector
- PR #2049 Add cudf::merge (sorted merge)
- PR #2368 Full cudf+dask Parquet Support
- PR #2380 New cudf::is_sorted checks whether cudf::table is sorted
- PR #2356 Java column vector standard deviation support
- PR #2221 MultiIndex full indexing - Support iloc and wildcards for loc
- PR #2429 Java support for getting length of strings in a ColumnVector
- PR #2415 Add `value_counts` for series of any type
- PR #2446 Add __array_function__ for index
- PR #2437 ORC reader: Add 'use_np_dtypes' option
- PR #2382 Add CategoricalAccessor add, remove, rename, and ordering methods
- PR #2464 Native implement `__cuda_array_interface__` for Series/Index/Column objects
- PR #2425 Rolling window now accepts array-based user-defined functions
- PR #2442 Add __setitem__
- PR #2449 Java support for getting byte count of strings in a ColumnVector
- PR #2492 Add groupby.size() method
- PR #2358 Add cudf::nans_to_nulls: convert floating point column into bitmask
- PR #2489 Add drop argument to set_index
- PR #2491 Add Java bindings for ORC reader 'use_np_dtypes' option
- PR #2213 Support s/ms/us/ns DatetimeColumn time unit resolutions
- PR #2536 Add _constructor properties to Series and DataFrame

## Improvements

- PR #2103 Move old `column` and `bitmask` files into `legacy/` directory
- PR #2109 added name to Python column classes
- PR #1947 Cleanup serialization code
- PR #2125 More aggregate in java API
- PR #2127 Add in java Scalar tests
- PR #2088 Refactor of Python groupby code
- PR #2130 Java serialization and deserialization of tables.
- PR #2131 Chunk rows logic added to csv_writer
- PR #2129 Add functions in the Java API to support nullable column filtering
- PR #2165 made changes to get_dummies api for it to be available in MethodCache
- PR #2171 Add CodeCov integration, fix doc version, make --skip-tests work when invoking with source
- PR #2184 handle remote orc files for dask-cudf
- PR #2186 Add `getitem` and `getattr` style access to Rolling objects
- PR #2168 Use cudf.Column for CategoricalColumn's categories instead of a tuple
- PR #2193 DOC: cudf::type_dispatcher documentation for specializing dispatched functors
- PR #2199 Better java support for appending strings
- PR #2176 Added column dtype support for datetime, int8, int16 to csv_writer
- PR #2209 Matching `get_dummies` & `select_dtypes` behavior to pandas
- PR #2217 Updated Java bindings to use the new groupby API
- PR #2214 DOC: Update doc instructions to build/install `cudf` and `dask-cudf`
- PR #2220 Update Java bindings for reduction rename
- PR #2232 Move CodeCov upload from build script to Jenkins
- PR #2225 refactor to use libcudf for gathering columns in dataframes
- PR #2293 Improve join performance (faster compute_join_output_size)
- PR #2300 Create separate dask codeowners for dask-cudf codebase
- PR #2304 gdf_group_by_without_aggregations returns gdf_column
- PR #2309 Java readers: remove redundant copy of result pointers
- PR #2307 Add `black` and `isort` to style checker script
- PR #2345 Restore removal of old groupby implementation
- PR #2342 Improve `astype()` to operate all ways
- PR #2329 using libcudf cudf::copy for column deep copy
- PR #2344 DOC: docs on code formatting for contributors
- PR #2376 Add inoperative axis= and win_type= arguments to Rolling()
- PR #2378 remove dask for (de-)serialization of cudf objects
- PR #2353 Bump Arrow and Dask versions
- PR #2377 Replace `standard_python_slice` with just `slice.indices()`
- PR #2373 cudf.DataFrame enchancements & Series.values support
- PR #2392 Remove dlpack submodule; make cuDF's Cython API externally accessible
- PR #2430 Updated Java bindings to use the new unary API
- PR #2406 Moved all existing `table` related files to a `legacy/` directory
- PR #2350 Performance related changes to get_dummies
- PR #2420 Remove `cudautils.astype` and replace with `typecast.apply_cast`
- PR #2456 Small improvement to typecast utility
- PR #2458 Fix handling of thirdparty packages in `isort` config
- PR #2459 IO Readers: Consolidate all readers to use `datasource` class
- PR #2475 Exposed type_dispatcher.hpp, nvcategory_util.hpp and wrapper_types.hpp in the include folder
- PR #2484 Enabled building libcudf as a static library
- PR #2453 Streamline CUDA_REL environment variable
- PR #2483 Bundle Boost filesystem dependency in the Java jar
- PR #2486 Java API hash functions
- PR #2481 Adds the ignore_null_keys option to the java api
- PR #2490 Java api: support multiple aggregates for the same column
- PR #2510 Java api: uses table based apply_boolean_mask
- PR #2432 Use pandas formatting for console, html, and latex output
- PR #2573 Bump numba version to 0.45.1
- PR #2606 Fix references to notebooks-contrib

## Bug Fixes

- PR #2086 Fixed quantile api behavior mismatch in series & dataframe
- PR #2128 Add offset param to host buffer readers in java API.
- PR #2145 Work around binops validity checks for java
- PR #2146 Work around unary_math validity checks for java
- PR #2151 Fixes bug in cudf::copy_range where null_count was invalid
- PR #2139 matching to pandas describe behavior & fixing nan values issue
- PR #2161 Implicitly convert unsigned to signed integer types in binops
- PR #2154 CSV Reader: Fix bools misdetected as strings dtype
- PR #2178 Fix bug in rolling bindings where a view of an ephemeral column was being taken
- PR #2180 Fix issue with isort reordering `importorskip` below imports depending on them
- PR #2187 fix to honor dtype when numpy arrays are passed to columnops.as_column
- PR #2190 Fix issue in astype conversion of string column to 'str'
- PR #2208 Fix issue with calling `head()` on one row dataframe
- PR #2229 Propagate exceptions from Cython cdef functions
- PR #2234 Fix issue with local build script not properly building
- PR #2223 Fix CUDA invalid configuration errors reported after loading small compressed ORC files
- PR #2162 Setting is_unique and is_monotonic-related attributes
- PR #2244 Fix ORC RLEv2 delta mode decoding with nonzero residual delta width
- PR #2297 Work around `var/std` unsupported only at debug build
- PR #2302 Fixed java serialization corner case
- PR #2355 Handle float16 in binary operations
- PR #2311 Fix copy behaviour for GenericIndex
- PR #2349 Fix issues with String filter in java API
- PR #2323 Fix groupby on categoricals
- PR #2328 Ensure order is preserved in CategoricalAccessor._set_categories
- PR #2202 Fix issue with unary ops mishandling empty input
- PR #2326 Fix for bug in DLPack when reading multiple columns
- PR #2324 Fix cudf Docker build
- PR #2325 Fix ORC RLEv2 patched base mode decoding with nonzero patch width
- PR #2235 Fix get_dummies to be compatible with dask
- PR #2332 Zero initialize gdf_dtype_extra_info
- PR #2355 Handle float16 in binary operations
- PR #2360 Fix missing dtype handling in cudf.Series & columnops.as_column
- PR #2364 Fix quantile api and other trivial issues around it
- PR #2361 Fixed issue with `codes` of CategoricalIndex
- PR #2357 Fixed inconsistent type of index created with from_pandas vs direct construction
- PR #2389 Fixed Rolling __getattr__ and __getitem__ for offset based windows
- PR #2402 Fixed bug in valid mask computation in cudf::copy_if (apply_boolean_mask)
- PR #2401 Fix to a scalar datetime(of type Days) issue
- PR #2386 Correctly allocate output valids in groupby
- PR #2411 Fixed failures on binary op on single element string column
- PR #2422 Fix Pandas logical binary operation incompatibilites
- PR #2447 Fix CodeCov posting build statuses temporarily
- PR #2450 Fix erroneous null handling in `cudf.DataFrame`'s `apply_rows`
- PR #2470 Fix issues with empty strings and string categories (Java)
- PR #2471 Fix String Column Validity.
- PR #2481 Fix java validity buffer serialization
- PR #2485 Updated bytes calculation to use size_t to avoid overflow in column concat
- PR #2461 Fix groupby multiple aggregations same column
- PR #2514 Fix cudf::drop_nulls threshold handling in Cython
- PR #2516 Fix utilities include paths and meta.yaml header paths
- PR #2517 Fix device memory leak in to_dlpack tensor deleter
- PR #2431 Fix local build generated file ownerships
- PR #2511 Added import of orc, refactored exception handlers to not squash fatal exceptions
- PR #2527 Fix index and column input handling in dask_cudf read_parquet
- PR #2466 Fix `dataframe.query` returning null rows erroneously
- PR #2548 Orc reader: fix non-deterministic data decoding at chunk boundaries
- PR #2557 fix cudautils import in string.py
- PR #2521 Fix casting datetimes from/to the same resolution
- PR #2545 Fix MultiIndexes with datetime levels
- PR #2560 Remove duplicate `dlpack` definition in conda recipe
- PR #2567 Fix ColumnVector.fromScalar issues while dealing with null scalars
- PR #2565 Orc reader: fix incorrect data decoding of int64 data types
- PR #2577 Fix search benchmark compilation error by adding necessary header
- PR #2604 Fix a bug in copying.pyx:_normalize_types that upcasted int32 to int64


# cuDF 0.8.0 (27 June 2019)

## New Features

- PR #1524 Add GPU-accelerated JSON Lines parser with limited feature set
- PR #1569 Add support for Json objects to the JSON Lines reader
- PR #1622 Add Series.loc
- PR #1654 Add cudf::apply_boolean_mask: faster replacement for gdf_apply_stencil
- PR #1487 cython gather/scatter
- PR #1310 Implemented the slice/split functionality.
- PR #1630 Add Python layer to the GPU-accelerated JSON reader
- PR #1745 Add rounding of numeric columns via Numba
- PR #1772 JSON reader: add support for BytesIO and StringIO input
- PR #1527 Support GDF_BOOL8 in readers and writers
- PR #1819 Logical operators (AND, OR, NOT) for libcudf and cuDF
- PR #1813 ORC Reader: Add support for stripe selection
- PR #1828 JSON Reader: add suport for bool8 columns
- PR #1833 Add column iterator with/without nulls
- PR #1665 Add the point-in-polygon GIS function
- PR #1863 Series and Dataframe methods for all and any
- PR #1908 cudf::copy_range and cudf::fill for copying/assigning an index or range to a constant
- PR #1921 Add additional formats for typecasting to/from strings
- PR #1807 Add Series.dropna()
- PR #1987 Allow user defined functions in the form of ptx code to be passed to binops
- PR #1948 Add operator functions like `Series.add()` to DataFrame and Series
- PR #1954 Add skip test argument to GPU build script
- PR #2018 Add bindings for new groupby C++ API
- PR #1984 Add rolling window operations Series.rolling() and DataFrame.rolling()
- PR #1542 Python method and bindings for to_csv
- PR #1995 Add Java API
- PR #1998 Add google benchmark to cudf
- PR #1845 Add cudf::drop_duplicates, DataFrame.drop_duplicates
- PR #1652 Added `Series.where()` feature
- PR #2074 Java Aggregates, logical ops, and better RMM support
- PR #2140 Add a `cudf::transform` function
- PR #2068 Concatenation of different typed columns

## Improvements

- PR #1538 Replacing LesserRTTI with inequality_comparator
- PR #1703 C++: Added non-aggregating `insert` to `concurrent_unordered_map` with specializations to store pairs with a single atomicCAS when possible.
- PR #1422 C++: Added a RAII wrapper for CUDA streams
- PR #1701 Added `unique` method for stringColumns
- PR #1713 Add documentation for Dask-XGBoost
- PR #1666 CSV Reader: Improve performance for files with large number of columns
- PR #1725 Enable the ability to use a single column groupby as its own index
- PR #1759 Add an example showing simultaneous rolling averages to `apply_grouped` documentation
- PR #1746 C++: Remove unused code: `windowed_ops.cu`, `sorting.cu`, `hash_ops.cu`
- PR #1748 C++: Add `bool` nullability flag to `device_table` row operators
- PR #1764 Improve Numerical column: `mean_var` and `mean`
- PR #1767 Speed up Python unit tests
- PR #1770 Added build.sh script, updated CI scripts and documentation
- PR #1739 ORC Reader: Add more pytest coverage
- PR #1696 Added null support in `Series.replace()`.
- PR #1390 Added some basic utility functions for `gdf_column`'s
- PR #1791 Added general column comparison code for testing
- PR #1795 Add printing of git submodule info to `print_env.sh`
- PR #1796 Removing old sort based group by code and gdf_filter
- PR #1811 Added funtions for copying/allocating `cudf::table`s
- PR #1838 Improve columnops.column_empty so that it returns typed columns instead of a generic Column
- PR #1890 Add utils.get_dummies- a pandas-like wrapper around one_hot-encoding
- PR #1823 CSV Reader: default the column type to string for empty dataframes
- PR #1827 Create bindings for scalar-vector binops, and update one_hot_encoding to use them
- PR #1817 Operators now support different sized dataframes as long as they don't share different sized columns
- PR #1855 Transition replace_nulls to new C++ API and update corresponding Cython/Python code
- PR #1858 Add `std::initializer_list` constructor to `column_wrapper`
- PR #1846 C++ type-erased gdf_equal_columns test util; fix gdf_equal_columns logic error
- PR #1390 Added some basic utility functions for `gdf_column`s
- PR #1391 Tidy up bit-resolution-operation and bitmask class code
- PR #1882 Add iloc functionality to MultiIndex dataframes
- PR #1884 Rolling windows: general enhancements and better coverage for unit tests
- PR #1886 support GDF_STRING_CATEGORY columns in apply_boolean_mask, drop_nulls and other libcudf functions
- PR #1896 Improve performance of groupby with levels specified in dask-cudf
- PR #1915 Improve iloc performance for non-contiguous row selection
- PR #1859 Convert read_json into a C++ API
- PR #1919 Rename libcudf namespace gdf to namespace cudf
- PR #1850 Support left_on and right_on for DataFrame merge operator
- PR #1930 Specialize constructor for `cudf::bool8` to cast argument to `bool`
- PR #1938 Add default constructor for `column_wrapper`
- PR #1930 Specialize constructor for `cudf::bool8` to cast argument to `bool`
- PR #1952 consolidate libcudf public API headers in include/cudf
- PR #1949 Improved selection with boolmask using libcudf `apply_boolean_mask`
- PR #1956 Add support for nulls in `query()`
- PR #1973 Update `std::tuple` to `std::pair` in top-most libcudf APIs and C++ transition guide
- PR #1981 Convert read_csv into a C++ API
- PR #1868 ORC Reader: Support row index for speed up on small/medium datasets
- PR #1964 Added support for list-like types in Series.str.cat
- PR #2005 Use HTML5 details tag in bug report issue template
- PR #2003 Removed few redundant unit-tests from test_string.py::test_string_cat
- PR #1944 Groupby design improvements
- PR #2017 Convert `read_orc()` into a C++ API
- PR #2011 Convert `read_parquet()` into a C++ API
- PR #1756 Add documentation "10 Minutes to cuDF and dask_cuDF"
- PR #2034 Adding support for string columns concatenation using "add" binary operator
- PR #2042 Replace old "10 Minutes" guide with new guide for docs build process
- PR #2036 Make library of common test utils to speed up tests compilation
- PR #2022 Facilitating get_dummies to be a high level api too
- PR #2050 Namespace IO readers and add back free-form `read_xxx` functions
- PR #2104 Add a functional ``sort=`` keyword argument to groupby
- PR #2108 Add `find_and_replace` for StringColumn for replacing single values

## Bug Fixes

- PR #1465 Fix for test_orc.py and test_sparse_df.py test failures
- PR #1583 Fix underlying issue in `as_index()` that was causing `Series.quantile()` to fail
- PR #1680 Add errors= keyword to drop() to fix cudf-dask bug
- PR #1651 Fix `query` function on empty dataframe
- PR #1616 Fix CategoricalColumn to access categories by index instead of iteration
- PR #1660 Fix bug in `loc` when indexing with a column name (a string)
- PR #1683 ORC reader: fix timestamp conversion to UTC
- PR #1613 Improve CategoricalColumn.fillna(-1) performance
- PR #1642 Fix failure of CSV_TEST gdf_csv_test.SkiprowsNrows on multiuser systems
- PR #1709 Fix handling of `datetime64[ms]` in `dataframe.select_dtypes`
- PR #1704 CSV Reader: Add support for the plus sign in number fields
- PR #1687 CSV reader: return an empty dataframe for zero size input
- PR #1757 Concatenating columns with null columns
- PR #1755 Add col_level keyword argument to melt
- PR #1758 Fix df.set_index() when setting index from an empty column
- PR #1749 ORC reader: fix long strings of NULL values resulting in incorrect data
- PR #1742 Parquet Reader: Fix index column name to match PANDAS compat
- PR #1782 Update libcudf doc version
- PR #1783 Update conda dependencies
- PR #1786 Maintain the original series name in series.unique output
- PR #1760 CSV Reader: fix segfault when dtype list only includes columns from usecols list
- PR #1831 build.sh: Assuming python is in PATH instead of using PYTHON env var
- PR #1839 Raise an error instead of segfaulting when transposing a DataFrame with StringColumns
- PR #1840 Retain index correctly during merge left_on right_on
- PR #1825 cuDF: Multiaggregation Groupby Failures
- PR #1789 CSV Reader: Fix missing support for specifying `int8` and `int16` dtypes
- PR #1857 Cython Bindings: Handle `bool` columns while calling `column_view_from_NDArrays`
- PR #1849 Allow DataFrame support methods to pass arguments to the methods
- PR #1847 Fixed #1375 by moving the nvstring check into the wrapper function
- PR #1864 Fixing cudf reduction for POWER platform
- PR #1869 Parquet reader: fix Dask timestamps not matching with Pandas (convert to milliseconds)
- PR #1876 add dtype=bool for `any`, `all` to treat integer column correctly
- PR #1875 CSV reader: take NaN values into account in dtype detection
- PR #1873 Add column dtype checking for the all/any methods
- PR #1902 Bug with string iteration in _apply_basic_agg
- PR #1887 Fix for initialization issue in pq_read_arg,orc_read_arg
- PR #1867 JSON reader: add support for null/empty fields, including the 'null' literal
- PR #1891 Fix bug #1750 in string column comparison
- PR #1909 Support of `to_pandas()` of boolean series with null values
- PR #1923 Use prefix removal when two aggs are called on a SeriesGroupBy
- PR #1914 Zero initialize gdf_column local variables
- PR #1959 Add support for comparing boolean Series to scalar
- PR #1966 Ignore index fix in series append
- PR #1967 Compute index __sizeof__ only once for DataFrame __sizeof__
- PR #1977 Support CUDA installation in default system directories
- PR #1982 Fixes incorrect index name after join operation
- PR #1985 Implement `GDF_PYMOD`, a special modulo that follows python's sign rules
- PR #1991 Parquet reader: fix decoding of NULLs
- PR #1990 Fixes a rendering bug in the `apply_grouped` documentation
- PR #1978 Fix for values being filled in an empty dataframe
- PR #2001 Correctly create MultiColumn from Pandas MultiColumn
- PR #2006 Handle empty dataframe groupby construction for dask
- PR #1965 Parquet Reader: Fix duplicate index column when it's already in `use_cols`
- PR #2033 Add pip to conda environment files to fix warning
- PR #2028 CSV Reader: Fix reading of uncompressed files without a recognized file extension
- PR #2073 Fix an issue when gathering columns with NVCategory and nulls
- PR #2053 cudf::apply_boolean_mask return empty column for empty boolean mask
- PR #2066 exclude `IteratorTest.mean_var_output` test from debug build
- PR #2069 Fix JNI code to use read_csv and read_parquet APIs
- PR #2071 Fix bug with unfound transitive dependencies for GTests in Ubuntu 18.04
- PR #2089 Configure Sphinx to render params correctly
- PR #2091 Fix another bug with unfound transitive dependencies for `cudftestutils` in Ubuntu 18.04
- PR #2115 Just apply `--disable-new-dtags` instead of trying to define all the transitive dependencies
- PR #2106 Fix errors in JitCache tests caused by sharing of device memory between processes
- PR #2120 Fix errors in JitCache tests caused by running multiple threads on the same data
- PR #2102 Fix memory leak in groupby
- PR #2113 fixed typo in to_csv code example


# cudf 0.7.2 (16 May 2019)

## New Features

- PR #1735 Added overload for atomicAdd on int64. Streamlined implementation of custom atomic overloads.
- PR #1741 Add MultiIndex concatenation

## Bug Fixes

- PR #1718 Fix issue with SeriesGroupBy MultiIndex in dask-cudf
- PR #1734 Python: fix performance regression for groupby count() aggregations
- PR #1768 Cython: fix handling read only schema buffers in gpuarrow reader


# cudf 0.7.1 (11 May 2019)

## New Features

- PR #1702 Lazy load MultiIndex to return groupby performance to near optimal.

## Bug Fixes

- PR #1708 Fix handling of `datetime64[ms]` in `dataframe.select_dtypes`


# cuDF 0.7.0 (10 May 2019)

## New Features

- PR #982 Implement gdf_group_by_without_aggregations and gdf_unique_indices functions
- PR #1142 Add `GDF_BOOL` column type
- PR #1194 Implement overloads for CUDA atomic operations
- PR #1292 Implemented Bitwise binary ops AND, OR, XOR (&, |, ^)
- PR #1235 Add GPU-accelerated Parquet Reader
- PR #1335 Added local_dict arg in `DataFrame.query()`.
- PR #1282 Add Series and DataFrame.describe()
- PR #1356 Rolling windows
- PR #1381 Add DataFrame._get_numeric_data
- PR #1388 Add CODEOWNERS file to auto-request reviews based on where changes are made
- PR #1396 Add DataFrame.drop method
- PR #1413 Add DataFrame.melt method
- PR #1412 Add DataFrame.pop()
- PR #1419 Initial CSV writer function
- PR #1441 Add Series level cumulative ops (cumsum, cummin, cummax, cumprod)
- PR #1420 Add script to build and test on a local gpuCI image
- PR #1440 Add DatetimeColumn.min(), DatetimeColumn.max()
- PR #1455 Add Series.Shift via Numba kernel
- PR #1441 Add Series level cumulative ops (cumsum, cummin, cummax, cumprod)
- PR #1461 Add Python coverage test to gpu build
- PR #1445 Parquet Reader: Add selective reading of rows and row group
- PR #1532 Parquet Reader: Add support for INT96 timestamps
- PR #1516 Add Series and DataFrame.ndim
- PR #1556 Add libcudf C++ transition guide
- PR #1466 Add GPU-accelerated ORC Reader
- PR #1565 Add build script for nightly doc builds
- PR #1508 Add Series isna, isnull, and notna
- PR #1456 Add Series.diff() via Numba kernel
- PR #1588 Add Index `astype` typecasting
- PR #1301 MultiIndex support
- PR #1599 Level keyword supported in groupby
- PR #929 Add support operations to dataframe
- PR #1609 Groupby accept list of Series
- PR #1658 Support `group_keys=True` keyword in groupby method

## Improvements

- PR #1531 Refactor closures as private functions in gpuarrow
- PR #1404 Parquet reader page data decoding speedup
- PR #1076 Use `type_dispatcher` in join, quantiles, filter, segmented sort, radix sort and hash_groupby
- PR #1202 Simplify README.md
- PR #1149 CSV Reader: Change convertStrToValue() functions to `__device__` only
- PR #1238 Improve performance of the CUDA trie used in the CSV reader
- PR #1245 Use file cache for JIT kernels
- PR #1278 Update CONTRIBUTING for new conda environment yml naming conventions
- PR #1163 Refactored UnaryOps. Reduced API to two functions: `gdf_unary_math` and `gdf_cast`. Added `abs`, `-`, and `~` ops. Changed bindings to Cython
- PR #1284 Update docs version
- PR #1287 add exclude argument to cudf.select_dtype function
- PR #1286 Refactor some of the CSV Reader kernels into generic utility functions
- PR #1291 fillna in `Series.to_gpu_array()` and `Series.to_array()` can accept the scalar too now.
- PR #1005 generic `reduction` and `scan` support
- PR #1349 Replace modernGPU sort join with thrust.
- PR #1363 Add a dataframe.mean(...) that raises NotImplementedError to satisfy `dask.dataframe.utils.is_dataframe_like`
- PR #1319 CSV Reader: Use column wrapper for gdf_column output alloc/dealloc
- PR #1376 Change series quantile default to linear
- PR #1399 Replace CFFI bindings for NVTX functions with Cython bindings
- PR #1389 Refactored `set_null_count()`
- PR #1386 Added macros `GDF_TRY()`, `CUDF_TRY()` and `ASSERT_CUDF_SUCCEEDED()`
- PR #1435 Rework CMake and conda recipes to depend on installed libraries
- PR #1391 Tidy up bit-resolution-operation and bitmask class code
- PR #1439 Add cmake variable to enable compiling CUDA code with -lineinfo
- PR #1462 Add ability to read parquet files from arrow::io::RandomAccessFile
- PR #1453 Convert CSV Reader CFFI to Cython
- PR #1479 Convert Parquet Reader CFFI to Cython
- PR #1397 Add a utility function for producing an overflow-safe kernel launch grid configuration
- PR #1382 Add GPU parsing of nested brackets to cuIO parsing utilities
- PR #1481 Add cudf::table constructor to allocate a set of `gdf_column`s
- PR #1484 Convert GroupBy CFFI to Cython
- PR #1463 Allow and default melt keyword argument var_name to be None
- PR #1486 Parquet Reader: Use device_buffer rather than device_ptr
- PR #1525 Add cudatoolkit conda dependency
- PR #1520 Renamed `src/dataframe` to `src/table` and moved `table.hpp`. Made `types.hpp` to be type declarations only.
- PR #1492 Convert transpose CFFI to Cython
- PR #1495 Convert binary and unary ops CFFI to Cython
- PR #1503 Convert sorting and hashing ops CFFI to Cython
- PR #1522 Use latest release version in update-version CI script
- PR #1533 Remove stale join CFFI, fix memory leaks in join Cython
- PR #1521 Added `row_bitmask` to compute bitmask for rows of a table. Merged `valids_ops.cu` and `bitmask_ops.cu`
- PR #1553 Overload `hash_row` to avoid using intial hash values. Updated `gdf_hash` to select between overloads
- PR #1585 Updated `cudf::table` to maintain own copy of wrapped `gdf_column*`s
- PR #1559 Add `except +` to all Cython function definitions to catch C++ exceptions properly
- PR #1617 `has_nulls` and `column_dtypes` for `cudf::table`
- PR #1590 Remove CFFI from the build / install process entirely
- PR #1536 Convert gpuarrow CFFI to Cython
- PR #1655 Add `Column._pointer` as a way to access underlying `gdf_column*` of a `Column`
- PR #1655 Update readme conda install instructions for cudf version 0.6 and 0.7


## Bug Fixes

- PR #1233 Fix dtypes issue while adding the column to `str` dataframe.
- PR #1254 CSV Reader: fix data type detection for floating-point numbers in scientific notation
- PR #1289 Fix looping over each value instead of each category in concatenation
- PR #1293 Fix Inaccurate error message in join.pyx
- PR #1308 Add atomicCAS overload for `int8_t`, `int16_t`
- PR #1317 Fix catch polymorphic exception by reference in ipc.cu
- PR #1325 Fix dtype of null bitmasks to int8
- PR #1326 Update build documentation to use -DCMAKE_CXX11_ABI=ON
- PR #1334 Add "na_position" argument to CategoricalColumn sort_by_values
- PR #1321 Fix out of bounds warning when checking Bzip2 header
- PR #1359 Add atomicAnd/Or/Xor for integers
- PR #1354 Fix `fillna()` behaviour when replacing values with different dtypes
- PR #1347 Fixed core dump issue while passing dict_dtypes without column names in `cudf.read_csv()`
- PR #1379 Fixed build failure caused due to error: 'col_dtype' may be used uninitialized
- PR #1392 Update cudf Dockerfile and package_versions.sh
- PR #1385 Added INT8 type to `_schema_to_dtype` for use in GpuArrowReader
- PR #1393 Fixed a bug in `gdf_count_nonzero_mask()` for the case of 0 bits to count
- PR #1395 Update CONTRIBUTING to use the environment variable CUDF_HOME
- PR #1416 Fix bug at gdf_quantile_exact and gdf_quantile_appox
- PR #1421 Fix remove creation of series multiple times during `add_column()`
- PR #1405 CSV Reader: Fix memory leaks on read_csv() failure
- PR #1328 Fix CategoricalColumn to_arrow() null mask
- PR #1433 Fix NVStrings/categories includes
- PR #1432 Update NVStrings to 0.7.* to coincide with 0.7 development
- PR #1483 Modify CSV reader to avoid cropping blank quoted characters in non-string fields
- PR #1446 Merge 1275 hotfix from master into branch-0.7
- PR #1447 Fix legacy groupby apply docstring
- PR #1451 Fix hash join estimated result size is not correct
- PR #1454 Fix local build script improperly change directory permissions
- PR #1490 Require Dask 1.1.0+ for `is_dataframe_like` test or skip otherwise.
- PR #1491 Use more specific directories & groups in CODEOWNERS
- PR #1497 Fix Thrust issue on CentOS caused by missing default constructor of host_vector elements
- PR #1498 Add missing include guard to device_atomics.cuh and separated DEVICE_ATOMICS_TEST
- PR #1506 Fix csv-write call to updated NVStrings method
- PR #1510 Added nvstrings `fillna()` function
- PR #1507 Parquet Reader: Default string data to GDF_STRING
- PR #1535 Fix doc issue to ensure correct labelling of cudf.series
- PR #1537 Fix `undefined reference` link error in HashPartitionTest
- PR #1548 Fix ci/local/build.sh README from using an incorrect image example
- PR #1551 CSV Reader: Fix integer column name indexing
- PR #1586 Fix broken `scalar_wrapper::operator==`
- PR #1591 ORC/Parquet Reader: Fix missing import for FileNotFoundError exception
- PR #1573 Parquet Reader: Fix crash due to clash with ORC reader datasource
- PR #1607 Revert change of `column.to_dense_buffer` always return by copy for performance concerns
- PR #1618 ORC reader: fix assert & data output when nrows/skiprows isn't aligned to stripe boundaries
- PR #1631 Fix failure of TYPES_TEST on some gcc-7 based systems.
- PR #1641 CSV Reader: Fix skip_blank_lines behavior with Windows line terminators (\r\n)
- PR #1648 ORC reader: fix non-deterministic output when skiprows is non-zero
- PR #1676 Fix groupby `as_index` behaviour with `MultiIndex`
- PR #1659 Fix bug caused by empty groupbys and multiindex slicing throwing exceptions
- PR #1656 Correct Groupby failure in dask when un-aggregable columns are left in dataframe.
- PR #1689 Fix groupby performance regression
- PR #1694 Add Cython as a runtime dependency since it's required in `setup.py`


# cuDF 0.6.1 (25 Mar 2019)

## Bug Fixes

- PR #1275 Fix CentOS exception in DataFrame.hash_partition from using value "returned" by a void function


# cuDF 0.6.0 (22 Mar 2019)

## New Features

- PR #760 Raise `FileNotFoundError` instead of `GDF_FILE_ERROR` in `read_csv` if the file does not exist
- PR #539 Add Python bindings for replace function
- PR #823 Add Doxygen configuration to enable building HTML documentation for libcudf C/C++ API
- PR #807 CSV Reader: Add byte_range parameter to specify the range in the input file to be read
- PR #857 Add Tail method for Series/DataFrame and update Head method to use iloc
- PR #858 Add series feature hashing support
- PR #871 CSV Reader: Add support for NA values, including user specified strings
- PR #893 Adds PyArrow based parquet readers / writers to Python, fix category dtype handling, fix arrow ingest buffer size issues
- PR #867 CSV Reader: Add support for ignoring blank lines and comment lines
- PR #887 Add Series digitize method
- PR #895 Add Series groupby
- PR #898 Add DataFrame.groupby(level=0) support
- PR #920 Add feather, JSON, HDF5 readers / writers from PyArrow / Pandas
- PR #888 CSV Reader: Add prefix parameter for column names, used when parsing without a header
- PR #913 Add DLPack support: convert between cuDF DataFrame and DLTensor
- PR #939 Add ORC reader from PyArrow
- PR #918 Add Series.groupby(level=0) support
- PR #906 Add binary and comparison ops to DataFrame
- PR #958 Support unary and binary ops on indexes
- PR #964 Add `rename` method to `DataFrame`, `Series`, and `Index`
- PR #985 Add `Series.to_frame` method
- PR #985 Add `drop=` keyword to reset_index method
- PR #994 Remove references to pygdf
- PR #990 Add external series groupby support
- PR #988 Add top-level merge function to cuDF
- PR #992 Add comparison binaryops to DateTime columns
- PR #996 Replace relative path imports with absolute paths in tests
- PR #995 CSV Reader: Add index_col parameter to specify the column name or index to be used as row labels
- PR #1004 Add `from_gpu_matrix` method to DataFrame
- PR #997 Add property index setter
- PR #1007 Replace relative path imports with absolute paths in cudf
- PR #1013 select columns with df.columns
- PR #1016 Rename Series.unique_count() to nunique() to match pandas API
- PR #947 Prefixsum to handle nulls and float types
- PR #1029 Remove rest of relative path imports
- PR #1021 Add filtered selection with assignment for Dataframes
- PR #872 Adding NVCategory support to cudf apis
- PR #1052 Add left/right_index and left/right_on keywords to merge
- PR #1091 Add `indicator=` and `suffixes=` keywords to merge
- PR #1107 Add unsupported keywords to Series.fillna
- PR #1032 Add string support to cuDF python
- PR #1136 Removed `gdf_concat`
- PR #1153 Added function for getting the padded allocation size for valid bitmask
- PR #1148 Add cudf.sqrt for dataframes and Series
- PR #1159 Add Python bindings for libcudf dlpack functions
- PR #1155 Add __array_ufunc__ for DataFrame and Series for sqrt
- PR #1168 to_frame for series accepts a name argument


## Improvements

- PR #1218 Add dask-cudf page to API docs
- PR #892 Add support for heterogeneous types in binary ops with JIT
- PR #730 Improve performance of `gdf_table` constructor
- PR #561 Add Doxygen style comments to Join CUDA functions
- PR #813 unified libcudf API functions by replacing gpu_ with gdf_
- PR #822 Add support for `__cuda_array_interface__` for ingest
- PR #756 Consolidate common helper functions from unordered map and multimap
- PR #753 Improve performance of groupby sum and average, especially for cases with few groups.
- PR #836 Add ingest support for arrow chunked arrays in Column, Series, DataFrame creation
- PR #763 Format doxygen comments for csv_read_arg struct
- PR #532 CSV Reader: Use type dispatcher instead of switch block
- PR #694 Unit test utilities improvements
- PR #878 Add better indexing to Groupby
- PR #554 Add `empty` method and `is_monotonic` attribute to `Index`
- PR #1040 Fixed up Doxygen comment tags
- PR #909 CSV Reader: Avoid host->device->host copy for header row data
- PR #916 Improved unit testing and error checking for `gdf_column_concat`
- PR #941 Replace `numpy` call in `Series.hash_encode` with `numba`
- PR #942 Added increment/decrement operators for wrapper types
- PR #943 Updated `count_nonzero_mask` to return `num_rows` when the mask is null
- PR #952 Added trait to map C++ type to `gdf_dtype`
- PR #966 Updated RMM submodule.
- PR #998 Add IO reader/writer modules to API docs, fix for missing cudf.Series docs
- PR #1017 concatenate along columns for Series and DataFrames
- PR #1002 Support indexing a dataframe with another boolean dataframe
- PR #1018 Better concatenation for Series and Dataframes
- PR #1036 Use Numpydoc style docstrings
- PR #1047 Adding gdf_dtype_extra_info to gdf_column_view_augmented
- PR #1054 Added default ctor to SerialTrieNode to overcome Thrust issue in CentOS7 + CUDA10
- PR #1024 CSV Reader: Add support for hexadecimal integers in integral-type columns
- PR #1033 Update `fillna()` to use libcudf function `gdf_replace_nulls`
- PR #1066 Added inplace assignment for columns and select_dtypes for dataframes
- PR #1026 CSV Reader: Change the meaning and type of the quoting parameter to match Pandas
- PR #1100 Adds `CUDF_EXPECTS` error-checking macro
- PR #1092 Fix select_dtype docstring
- PR #1111 Added cudf::table
- PR #1108 Sorting for datetime columns
- PR #1120 Return a `Series` (not a `Column`) from `Series.cat.set_categories()`
- PR #1128 CSV Reader: The last data row does not need to be line terminated
- PR #1183 Bump Arrow version to 0.12.1
- PR #1208 Default to CXX11_ABI=ON
- PR #1252 Fix NVStrings dependencies for cuda 9.2 and 10.0
- PR #2037 Optimize the existing `gather` and `scatter` routines in `libcudf`

## Bug Fixes

- PR #821 Fix flake8 issues revealed by flake8 update
- PR #808 Resolved renamed `d_columns_valids` variable name
- PR #820 CSV Reader: fix the issue where reader adds additional rows when file uses \r\n as a line terminator
- PR #780 CSV Reader: Fix scientific notation parsing and null values for empty quotes
- PR #815 CSV Reader: Fix data parsing when tabs are present in the input CSV file
- PR #850 Fix bug where left joins where the left df has 0 rows causes a crash
- PR #861 Fix memory leak by preserving the boolean mask index
- PR #875 Handle unnamed indexes in to/from arrow functions
- PR #877 Fix ingest of 1 row arrow tables in from arrow function
- PR #876 Added missing `<type_traits>` include
- PR #889 Deleted test_rmm.py which has now moved to RMM repo
- PR #866 Merge v0.5.1 numpy ABI hotfix into 0.6
- PR #917 value_counts return int type on empty columns
- PR #611 Renamed `gdf_reduce_optimal_output_size()` -> `gdf_reduction_get_intermediate_output_size()`
- PR #923 fix index for negative slicing for cudf dataframe and series
- PR #927 CSV Reader: Fix category GDF_CATEGORY hashes not being computed properly
- PR #921 CSV Reader: Fix parsing errors with delim_whitespace, quotations in the header row, unnamed columns
- PR #933 Fix handling objects of all nulls in series creation
- PR #940 CSV Reader: Fix an issue where the last data row is missing when using byte_range
- PR #945 CSV Reader: Fix incorrect datetime64 when milliseconds or space separator are used
- PR #959 Groupby: Problem with column name lookup
- PR #950 Converting dataframe/recarry with non-contiguous arrays
- PR #963 CSV Reader: Fix another issue with missing data rows when using byte_range
- PR #999 Fix 0 sized kernel launches and empty sort_index exception
- PR #993 Fix dtype in selecting 0 rows from objects
- PR #1009 Fix performance regression in `to_pandas` method on DataFrame
- PR #1008 Remove custom dask communication approach
- PR #1001 CSV Reader: Fix a memory access error when reading a large (>2GB) file with date columns
- PR #1019 Binary Ops: Fix error when one input column has null mask but other doesn't
- PR #1014 CSV Reader: Fix false positives in bool value detection
- PR #1034 CSV Reader: Fix parsing floating point precision and leading zero exponents
- PR #1044 CSV Reader: Fix a segfault when byte range aligns with a page
- PR #1058 Added support for `DataFrame.loc[scalar]`
- PR #1060 Fix column creation with all valid nan values
- PR #1073 CSV Reader: Fix an issue where a column name includes the return character
- PR #1090 Updating Doxygen Comments
- PR #1080 Fix dtypes returned from loc / iloc because of lists
- PR #1102 CSV Reader: Minor fixes and memory usage improvements
- PR #1174: Fix release script typo
- PR #1137 Add prebuild script for CI
- PR #1118 Enhanced the `DataFrame.from_records()` feature
- PR #1129 Fix join performance with index parameter from using numpy array
- PR #1145 Issue with .agg call on multi-column dataframes
- PR #908 Some testing code cleanup
- PR #1167 Fix issue with null_count not being set after inplace fillna()
- PR #1184 Fix iloc performance regression
- PR #1185 Support left_on/right_on and also on=str in merge
- PR #1200 Fix allocating bitmasks with numba instead of rmm in allocate_mask function
- PR #1213 Fix bug with csv reader requesting subset of columns using wrong datatype
- PR #1223 gpuCI: Fix label on rapidsai channel on gpu build scripts
- PR #1242 Add explicit Thrust exec policy to fix NVCATEGORY_TEST segfault on some platforms
- PR #1246 Fix categorical tests that failed due to bad implicit type conversion
- PR #1255 Fix overwriting conda package main label uploads
- PR #1259 Add dlpack includes to pip build


# cuDF 0.5.1 (05 Feb 2019)

## Bug Fixes

- PR #842 Avoid using numpy via cimport to prevent ABI issues in Cython compilation


# cuDF 0.5.0 (28 Jan 2019)

## New Features

- PR #722 Add bzip2 decompression support to `read_csv()`
- PR #693 add ZLIB-based GZIP/ZIP support to `read_csv_strings()`
- PR #411 added null support to gdf_order_by (new API) and cudf_table::sort
- PR #525 Added GitHub Issue templates for bugs, documentation, new features, and questions
- PR #501 CSV Reader: Add support for user-specified decimal point and thousands separator to read_csv_strings()
- PR #455 CSV Reader: Add support for user-specified decimal point and thousands separator to read_csv()
- PR #439 add `DataFrame.drop` method similar to pandas
- PR #356 add `DataFrame.transpose` method and `DataFrame.T` property similar to pandas
- PR #505 CSV Reader: Add support for user-specified boolean values
- PR #350 Implemented Series replace function
- PR #490 Added print_env.sh script to gather relevant environment details when reporting cuDF issues
- PR #474 add ZLIB-based GZIP/ZIP support to `read_csv()`
- PR #547 Added melt similar to `pandas.melt()`
- PR #491 Add CI test script to check for updates to CHANGELOG.md in PRs
- PR #550 Add CI test script to check for style issues in PRs
- PR #558 Add CI scripts for cpu-based conda and gpu-based test builds
- PR #524 Add Boolean Indexing
- PR #564 Update python `sort_values` method to use updated libcudf `gdf_order_by` API
- PR #509 CSV Reader: Input CSV file can now be passed in as a text or a binary buffer
- PR #607 Add `__iter__` and iteritems to DataFrame class
- PR #643 added a new api gdf_replace_nulls that allows a user to replace nulls in a column

## Improvements

- PR #426 Removed sort-based groupby and refactored existing groupby APIs. Also improves C++/CUDA compile time.
- PR #461 Add `CUDF_HOME` variable in README.md to replace relative pathing.
- PR #472 RMM: Created centralized rmm::device_vector alias and rmm::exec_policy
- PR #500 Improved the concurrent hash map class to support partitioned (multi-pass) hash table building.
- PR #454 Improve CSV reader docs and examples
- PR #465 Added templated C++ API for RMM to avoid explicit cast to `void**`
- PR #513 `.gitignore` tweaks
- PR #521 Add `assert_eq` function for testing
- PR #502 Simplify Dockerfile for local dev, eliminate old conda/pip envs
- PR #549 Adds `-rdynamic` compiler flag to nvcc for Debug builds
- PR #472 RMM: Created centralized rmm::device_vector alias and rmm::exec_policy
- PR #577 Added external C++ API for scatter/gather functions
- PR #500 Improved the concurrent hash map class to support partitioned (multi-pass) hash table building
- PR #583 Updated `gdf_size_type` to `int`
- PR #500 Improved the concurrent hash map class to support partitioned (multi-pass) hash table building
- PR #617 Added .dockerignore file. Prevents adding stale cmake cache files to the docker container
- PR #658 Reduced `JOIN_TEST` time by isolating overflow test of hash table size computation
- PR #664 Added Debuging instructions to README
- PR #651 Remove noqa marks in `__init__.py` files
- PR #671 CSV Reader: uncompressed buffer input can be parsed without explicitly specifying compression as None
- PR #684 Make RMM a submodule
- PR #718 Ensure sum, product, min, max methods pandas compatibility on empty datasets
- PR #720 Refactored Index classes to make them more Pandas-like, added CategoricalIndex
- PR #749 Improve to_arrow and from_arrow Pandas compatibility
- PR #766 Remove TravisCI references, remove unused variables from CMake, fix ARROW_VERSION in Cmake
- PR #773 Add build-args back to Dockerfile and handle dependencies based on environment yml file
- PR #781 Move thirdparty submodules to root and symlink in /cpp
- PR #843 Fix broken cudf/python API examples, add new methods to the API index

## Bug Fixes

- PR #569 CSV Reader: Fix days being off-by-one when parsing some dates
- PR #531 CSV Reader: Fix incorrect parsing of quoted numbers
- PR #465 Added templated C++ API for RMM to avoid explicit cast to `void**`
- PR #473 Added missing <random> include
- PR #478 CSV Reader: Add api support for auto column detection, header, mangle_dupe_cols, usecols
- PR #495 Updated README to correct where cffi pytest should be executed
- PR #501 Fix the intermittent segfault caused by the `thousands` and `compression` parameters in the csv reader
- PR #502 Simplify Dockerfile for local dev, eliminate old conda/pip envs
- PR #512 fix bug for `on` parameter in `DataFrame.merge` to allow for None or single column name
- PR #511 Updated python/cudf/bindings/join.pyx to fix cudf merge printing out dtypes
- PR #513 `.gitignore` tweaks
- PR #521 Add `assert_eq` function for testing
- PR #537 Fix CMAKE_CUDA_STANDARD_REQURIED typo in CMakeLists.txt
- PR #447 Fix silent failure in initializing DataFrame from generator
- PR #545 Temporarily disable csv reader thousands test to prevent segfault (test re-enabled in PR #501)
- PR #559 Fix Assertion error while using `applymap` to change the output dtype
- PR #575 Update `print_env.sh` script to better handle missing commands
- PR #612 Prevent an exception from occuring with true division on integer series.
- PR #630 Fix deprecation warning for `pd.core.common.is_categorical_dtype`
- PR #622 Fix Series.append() behaviour when appending values with different numeric dtype
- PR #603 Fix error while creating an empty column using None.
- PR #673 Fix array of strings not being caught in from_pandas
- PR #644 Fix return type and column support of dataframe.quantile()
- PR #634 Fix create `DataFrame.from_pandas()` with numeric column names
- PR #654 Add resolution check for GDF_TIMESTAMP in Join
- PR #648 Enforce one-to-one copy required when using `numba>=0.42.0`
- PR #645 Fix cmake build type handling not setting debug options when CMAKE_BUILD_TYPE=="Debug"
- PR #669 Fix GIL deadlock when launching multiple python threads that make Cython calls
- PR #665 Reworked the hash map to add a way to report the destination partition for a key
- PR #670 CMAKE: Fix env include path taking precedence over libcudf source headers
- PR #674 Check for gdf supported column types
- PR #677 Fix 'gdf_csv_test_Dates' gtest failure due to missing nrows parameter
- PR #604 Fix the parsing errors while reading a csv file using `sep` instead of `delimiter`.
- PR #686 Fix converting nulls to NaT values when converting Series to Pandas/Numpy
- PR #689 CSV Reader: Fix behavior with skiprows+header to match pandas implementation
- PR #691 Fixes Join on empty input DFs
- PR #706 CSV Reader: Fix broken dtype inference when whitespace is in data
- PR #717 CSV reader: fix behavior when parsing a csv file with no data rows
- PR #724 CSV Reader: fix build issue due to parameter type mismatch in a std::max call
- PR #734 Prevents reading undefined memory in gpu_expand_mask_bits numba kernel
- PR #747 CSV Reader: fix an issue where CUDA allocations fail with some large input files
- PR #750 Fix race condition for handling NVStrings in CMake
- PR #719 Fix merge column ordering
- PR #770 Fix issue where RMM submodule pointed to wrong branch and pin other to correct branches
- PR #778 Fix hard coded ABI off setting
- PR #784 Update RMM submodule commit-ish and pip paths
- PR #794 Update `rmm::exec_policy` usage to fix segmentation faults when used as temprory allocator.
- PR #800 Point git submodules to branches of forks instead of exact commits


# cuDF 0.4.0 (05 Dec 2018)

## New Features

- PR #398 add pandas-compatible `DataFrame.shape()` and `Series.shape()`
- PR #394 New documentation feature "10 Minutes to cuDF"
- PR #361 CSV Reader: Add support for strings with delimiters

## Improvements

 - PR #436 Improvements for type_dispatcher and wrapper structs
 - PR #429 Add CHANGELOG.md (this file)
 - PR #266 use faster CUDA-accelerated DataFrame column/Series concatenation.
 - PR #379 new C++ `type_dispatcher` reduces code complexity in supporting many data types.
 - PR #349 Improve performance for creating columns from memoryview objects
 - PR #445 Update reductions to use type_dispatcher. Adds integer types support to sum_of_squares.
 - PR #448 Improve installation instructions in README.md
 - PR #456 Change default CMake build to Release, and added option for disabling compilation of tests

## Bug Fixes

 - PR #444 Fix csv_test CUDA too many resources requested fail.
 - PR #396 added missing output buffer in validity tests for groupbys.
 - PR #408 Dockerfile updates for source reorganization
 - PR #437 Add cffi to Dockerfile conda env, fixes "cannot import name 'librmm'"
 - PR #417 Fix `map_test` failure with CUDA 10
 - PR #414 Fix CMake installation include file paths
 - PR #418 Properly cast string dtypes to programmatic dtypes when instantiating columns
 - PR #427 Fix and tests for Concatenation illegal memory access with nulls


# cuDF 0.3.0 (23 Nov 2018)

## New Features

 - PR #336 CSV Reader string support

## Improvements

 - PR #354 source code refactored for better organization. CMake build system overhaul. Beginning of transition to Cython bindings.
 - PR #290 Add support for typecasting to/from datetime dtype
 - PR #323 Add handling pyarrow boolean arrays in input/out, add tests
 - PR #325 GDF_VALIDITY_UNSUPPORTED now returned for algorithms that don't support non-empty valid bitmasks
 - PR #381 Faster InputTooLarge Join test completes in ms rather than minutes.
 - PR #373 .gitignore improvements
 - PR #367 Doc cleanup & examples for DataFrame methods
 - PR #333 Add Rapids Memory Manager documentation
 - PR #321 Rapids Memory Manager adds file/line location logging and convenience macros
 - PR #334 Implement DataFrame `__copy__` and `__deepcopy__`
 - PR #271 Add NVTX ranges to pygdf
 - PR #311 Document system requirements for conda install

## Bug Fixes

 - PR #337 Retain index on `scale()` function
 - PR #344 Fix test failure due to PyArrow 0.11 Boolean handling
 - PR #364 Remove noexcept from managed_allocator;  CMakeLists fix for NVstrings
 - PR #357 Fix bug that made all series be considered booleans for indexing
 - PR #351 replace conda env configuration for developers
 - PRs #346 #360 Fix CSV reading of negative numbers
 - PR #342 Fix CMake to use conda-installed nvstrings
 - PR #341 Preserve categorical dtype after groupby aggregations
 - PR #315 ReadTheDocs build update to fix missing libcuda.so
 - PR #320 FIX out-of-bounds access error in reductions.cu
 - PR #319 Fix out-of-bounds memory access in libcudf count_valid_bits
 - PR #303 Fix printing empty dataframe


# cuDF 0.2.0 and cuDF 0.1.0

These were initial releases of cuDF based on previously separate pyGDF and libGDF libraries.<|MERGE_RESOLUTION|>--- conflicted
+++ resolved
@@ -39,9 +39,6 @@
 - PR #2706 Compute CSV format in device code to speedup performance
 - PR #2673 Add support for np.longlong type
 - PR #2703 move dask serialization dispatch into cudf
-<<<<<<< HEAD
-- PR #2640 Add dask wait/persist exmaple to 10 minute guide
-=======
 - PR #2728 Add YYMMDD to version tag for nightly conda packages
 - PR #2729 Handle file-handle input in to_csv
 - PR #2741 CSV Reader: Move kernel functions into its own file
@@ -53,7 +50,7 @@
 - PR #2817 Dask-cudf: `read_parquet` support for remote filesystems
 - PR #2823 improve java data movement debugging
 - PR #2806 CSV Reader: Clean-up row offset operations
->>>>>>> 5da24241
+- PR #2640 Add dask wait/persist exmaple to 10 minute guide
 
 ## Bug Fixes
 
