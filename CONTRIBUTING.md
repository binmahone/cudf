# Contributing to cuDF

Contributions to cuDF fall into the following three categories.

1. To report a bug, request a new feature, or report a problem with
    documentation, please file an [issue](https://github.com/rapidsai/cudf/issues/new/choose)
    describing in detail the problem or new feature. The RAPIDS team evaluates
    and triages issues, and schedules them for a release. If you believe the
    issue needs priority attention, please comment on the issue to notify the
    team.
2. To propose and implement a new Feature, please file a new feature request
    [issue](https://github.com/rapidsai/cudf/issues/new/choose). Describe the
    intended feature and discuss the design and implementation with the team and
    community. Once the team agrees that the plan looks good, go ahead and
    implement it, using the [code contributions](#code-contributions) guide below.
3. To implement a feature or bug-fix for an existing outstanding issue, please
    Follow the [code contributions](#code-contributions) guide below. If you
    need more context on a particular issue, please ask in a comment.

## Code contributions

### Your first issue

1. Follow the guide at the bottom of this page for [Setting Up Your Build Environment](#setting-up-your-build-environment).
2. Find an issue to work on. The best way is to look for the [good first issue](https://github.com/rapidsai/cudf/issues?q=is%3Aissue+is%3Aopen+label%3A%22good+first+issue%22)
    or [help wanted](https://github.com/rapidsai/cudf/issues?q=is%3Aissue+is%3Aopen+label%3A%22help+wanted%22) labels.
3. Comment on the issue stating that you are going to work on it.
4. Code! Make sure to update unit tests!
5. When done, [create your pull request](https://github.com/rapidsai/cudf/compare).
6. Verify that CI passes all [status checks](https://help.github.com/articles/about-status-checks/). Fix if needed.
7. Wait for other developers to review your code and update code as needed.
8. Once reviewed and approved, a RAPIDS developer will merge your pull request.

Remember, if you are unsure about anything, don't hesitate to comment on issues
and ask for clarifications!

### Seasoned developers

Once you have gotten your feet wet and are more comfortable with the code, you
can look at the prioritized issues for our next release in our [project boards](https://github.com/rapidsai/cudf/projects).

> **Pro Tip:** Always look at the release board with the highest number for
issues to work on. This is where RAPIDS developers also focus their efforts.

Look at the unassigned issues, and find an issue to which you are comfortable
contributing. Start with _Step 3_ above, commenting on the issue to let
others know you are working on it. If you have any questions related to the
implementation of the issue, ask them in the issue instead of the PR.

## Setting Up Your Build Environment

The following instructions are for developers and contributors to cuDF OSS development. These instructions are tested on Linux Ubuntu 16.04 & 18.04. Use these instructions to build cuDF from source and contribute to its development.  Other operating systems may be compatible, but are not currently tested.

### Code Formatting

#### Python

cuDF uses [Black](https://black.readthedocs.io/en/stable/),
[isort](https://readthedocs.org/projects/isort/), and
[flake8](http://flake8.pycqa.org/en/latest/) to ensure a consistent code format
throughout the project. `Black`, `isort`, and `flake8` can be installed with
`conda` or `pip`:

```bash
conda install black isort flake8
```

```bash
pip install black isort flake8
```

These tools are used to auto-format the Python code, as well as check the Cython
code in the repository. Additionally, there is a CI check in place to enforce
that committed code follows our standards. You can use the tools to
automatically format your python code by running:

```bash
isort --recursive --atomic --apply python
black python
```

and then check the syntax of your Python and Cython code by running:

```bash
flake8 python
flake8 --config=python/cudf/.flake8.cython
```

Additionally, many editors have plugins that will apply `isort` and `Black` as
you edit files, as well as use `flake8` to report any style / syntax issues.

#### C++/CUDA

cuDF uses [`clang-format`](https://clang.llvm.org/docs/ClangFormat.html)

In order to format the C++/CUDA files, navigate to the root (`cudf`) directory and run:
```
python3 ./cpp/scripts/run-clang-format.py -inplace
```

Additionally, many editors have plugins or extensions that you can set up to automatically run `clang-format` either manually or on file save.

#### Pre-commit hooks

Optionally, you may wish to setup [pre-commit hooks](https://pre-commit.com/)
to automatically run `isort`, `Black`, `flake8` and `clang-format` when you make a git commit.
This can be done by installing `pre-commit` via `conda` or `pip`:

```bash
conda install -c conda-forge pre_commit
```

```bash
pip install pre-commit
```

and then running:

```bash
pre-commit install
```

from the root of the cuDF repository. Now `isort`, `Black`, `flake8` and `clang-format` will be
run each time you commit changes.

### Get libcudf Dependencies

Compiler requirements:

* `gcc`     version 5.4+
* `nvcc`    version 10.0+
* `cmake`   version 3.14.0+

CUDA/GPU requirements:

* CUDA 10.0+
* NVIDIA driver 410.48+
* Pascal architecture or better

You can obtain CUDA from [https://developer.nvidia.com/cuda-downloads](https://developer.nvidia.com/cuda-downloads).

Since `cmake` will download and build Apache Arrow you may need to install Boost C++ (version 1.58+) before running
`cmake`:

```bash
# Install Boost C++ for Ubuntu 16.04/18.04
$ sudo apt-get install libboost-all-dev
```

or

```bash
# Install Boost C++ for Conda
$ conda install -c conda-forge boost
```

## Script to build cuDF from source

### Build from Source

To install cuDF from source, ensure the dependencies are met and follow the steps below:

- Clone the repository and submodules
```bash
CUDF_HOME=$(pwd)/cudf
git clone https://github.com/rapidsai/cudf.git $CUDF_HOME
cd $CUDF_HOME
git submodule update --init --remote --recursive
```
- Create the conda development environment `cudf_dev`:
```bash
# create the conda environment (assuming in base `cudf` directory)
# note: RAPIDS currently doesn't support `channel_priority: strict`; use `channel_priority: flexible` instead
conda env create --name cudf_dev --file conda/environments/cudf_dev_cuda10.0.yml
# activate the environment
conda activate cudf_dev
```
- If using CUDA 10.0, create the environment with `conda env create --name cudf_dev --file conda/environments/cudf_dev_cuda10.0.yml` instead.
- For other CUDA versions, check the corresponding cudf_dev_cuda*.yml file in conda/environments

- Build and install `libcudf` after its dependencies. CMake depends on the `nvcc` executable being on your path or defined in `$CUDACXX`.
```bash
$ cd $CUDF_HOME/cpp                                                       # navigate to C/C++ CUDA source root directory
$ mkdir build                                                             # make a build directory
$ cd build                                                                # enter the build directory

# CMake options:
# -DCMAKE_INSTALL_PREFIX set to the install path for your libraries or $CONDA_PREFIX if you're using Anaconda, i.e. -DCMAKE_INSTALL_PREFIX=/install/path or -DCMAKE_INSTALL_PREFIX=$CONDA_PREFIX
# -DCMAKE_CXX11_ABI set to ON or OFF depending on the ABI version you want, defaults to ON. When turned ON, ABI compability for C++11 is used. When OFF, pre-C++11 ABI compability is used.
$ cmake .. -DCMAKE_INSTALL_PREFIX=$CONDA_PREFIX -DCMAKE_CXX11_ABI=ON      # configure cmake ...
$ make -j                                                                 # compile the libraries librmm.so, libcudf.so ... '-j' will start a parallel job using the number of physical cores available on your system
$ make install                                                            # install the libraries librmm.so, libcudf.so to the CMAKE_INSTALL_PREFIX
```

- As a convenience, a `build.sh` script is provided in `$CUDF_HOME`. To execute the same build commands above, run the script as shown below.  Note that the libraries will be installed to the location set in `$INSTALL_PREFIX` if set (i.e. `export INSTALL_PREFIX=/install/path`), otherwise to `$CONDA_PREFIX`.
```bash
$ cd $CUDF_HOME
$ ./build.sh                                                              # To build both C++ and Python cuDF versions with their dependencies
```
- To build only the C++ component with the script
```bash
$ ./build.sh libcudf                                                      # Build only the cuDF C++ components and install them to $INSTALL_PREFIX if set, otherwise $CONDA_PREFIX
```

- To run tests (Optional):
```bash
$ make test
```
- Build the `cudf` python package, in the `python/cudf` folder:
```bash
$ cd $CUDF_HOME/python/cudf
$ python setup.py build_ext --inplace
$ python setup.py install
```

- Like the `libcudf` build step above, `build.sh` can also be used to build the `cudf` python package, as shown below:
```bash
$ cd $CUDF_HOME
$ ./build.sh cudf
```

- Additionally to build the `dask-cudf` python package, in the `python/dask_cudf` folder:
```bash
$ cd $CUDF_HOME/python/dask_cudf
$ python setup.py install
```

- The `build.sh` script can also  be used to build the `dask-cudf` python package, as shown below:
```bash
$ cd $CUDF_HOME
$ ./build.sh dask_cudf
```

- To run Python tests (Optional):
```bash
$ cd $CUDF_HOME/python
$ py.test -v                           # run python tests on cudf and dask-cudf python bindings
```

- Other `build.sh` options:
```bash
$ cd $CUDF_HOME
$ ./build.sh clean                     # remove any prior build artifacts and configuration (start over)
$ ./build.sh libcudf -v                # compile and install libcudf with verbose output
$ ./build.sh libcudf -g                # compile and install libcudf for debug
$ PARALLEL_LEVEL=4 ./build.sh libcudf  # compile and install libcudf limiting parallel build jobs to 4 (make -j4)
$ ./build.sh libcudf -n                # compile libcudf but do not install
```

- The `build.sh` script can be customized to support other features:
  - **ABI version:** The cmake `-DCMAKE_CXX11_ABI` option can be set to ON or OFF depending on the ABI version you want, defaults to ON. When turned ON, ABI compability for C++11 is used. When OFF, pre-C++11 ABI compability is used.

Done! You are ready to develop for the cuDF OSS project.

## Debugging cuDF

### Building Debug mode from source

Follow the [above instructions](#build-from-source) to build from source and add `-DCMAKE_BUILD_TYPE=Debug` to the `cmake` step.

For example:
```bash
$ cmake .. -DCMAKE_INSTALL_PREFIX=/install/path -DCMAKE_BUILD_TYPE=Debug     # configure cmake ... use -DCMAKE_INSTALL_PREFIX=$CONDA_PREFIX if you're using Anaconda
```

This builds `libcudf` in Debug mode which enables some `assert` safety checks and includes symbols in the library for debugging.

All other steps for installing `libcudf` into your environment are the same.

### Debugging with `cuda-gdb` and `cuda-memcheck`

When you have a debug build of `libcudf` installed, debugging with the `cuda-gdb` and `cuda-memcheck` is easy.

If you are debugging a Python script, simply run the following:

#### `cuda-gdb`

```bash
cuda-gdb -ex r --args python <program_name>.py <program_arguments>
```

#### `cuda-memcheck`

```bash
cuda-memcheck python <program_name>.py <program_arguments>
```

### Building and Testing on a gpuCI image locally

Before submitting a pull request, you can do a local build and test on your machine that mimics our gpuCI environment using the `ci/local/build.sh` script.
For detailed information on usage of this script, see [here](ci/local/README.md).

## Automated Build in Docker Container

A Dockerfile is provided with a preconfigured conda environment for building and installing cuDF from source based off of the master branch.

### Prerequisites

* Install [nvidia-docker2](https://github.com/nvidia/nvidia-docker/wiki/Installation-(version-2.0)) for Docker + GPU support
* Verify NVIDIA driver is `410.48` or higher
* Ensure CUDA 10.0+ is installed

### Usage

From cudf project root run the following, to build with defaults:
```bash
$ docker build --tag cudf .
```
After the container is built run the container:
```bash
$ docker run --runtime=nvidia -it cudf bash
```
Activate the conda environment `cudf` to use the newly built cuDF and libcudf libraries:
```
root@3f689ba9c842:/# source activate cudf
(cudf) root@3f689ba9c842:/# python -c "import cudf"
(cudf) root@3f689ba9c842:/#
```

### Customizing the Build

Several build arguments are available to customize the build process of the
container. These are specified by using the Docker [build-arg](https://docs.docker.com/engine/reference/commandline/build/#set-build-time-variables---build-arg)
flag. Below is a list of the available arguments and their purpose:

| Build Argument | Default Value | Other Value(s) | Purpose |
| --- | --- | --- | --- |
| `CUDA_VERSION` | 10.0 | 10.1, 10.2 | set CUDA version |
| `LINUX_VERSION` | ubuntu16.04 | ubuntu18.04 | set Ubuntu version |
| `CC` & `CXX` | 5 | 7 | set gcc/g++ version; **NOTE:** gcc7 requires Ubuntu 18.04 |
| `CUDF_REPO` | This repo | Forks of cuDF | set git URL to use for `git clone` |
| `CUDF_BRANCH` | master | Any branch name | set git branch to checkout of `CUDF_REPO` |
| `NUMBA_VERSION` | newest | >=0.40.0 | set numba version |
| `NUMPY_VERSION` | newest | >=1.14.3 | set numpy version |
| `PANDAS_VERSION` | newest | >=0.23.4 | set pandas version |
<<<<<<< HEAD
| `PYARROW_VERSION` | 0.17.1 | Not supported | set pyarrow version |
| `CMAKE_VERSION` | newest | >=3.12 | set cmake version |
=======
| `PYARROW_VERSION` | 0.15.0 | Not supported | set pyarrow version |
| `CMAKE_VERSION` | newest | >=3.14 | set cmake version |
>>>>>>> 69139fa0
| `CYTHON_VERSION` | 0.29 | Not supported | set Cython version |
| `PYTHON_VERSION` | 3.6 | 3.7 | set python version |

---

## Attribution
Portions adopted from https://github.com/pytorch/pytorch/blob/master/CONTRIBUTING.md
Portions adopted from https://github.com/dask/dask/blob/master/docs/source/develop.rst<|MERGE_RESOLUTION|>--- conflicted
+++ resolved
@@ -333,13 +333,8 @@
 | `NUMBA_VERSION` | newest | >=0.40.0 | set numba version |
 | `NUMPY_VERSION` | newest | >=1.14.3 | set numpy version |
 | `PANDAS_VERSION` | newest | >=0.23.4 | set pandas version |
-<<<<<<< HEAD
 | `PYARROW_VERSION` | 0.17.1 | Not supported | set pyarrow version |
-| `CMAKE_VERSION` | newest | >=3.12 | set cmake version |
-=======
-| `PYARROW_VERSION` | 0.15.0 | Not supported | set pyarrow version |
 | `CMAKE_VERSION` | newest | >=3.14 | set cmake version |
->>>>>>> 69139fa0
 | `CYTHON_VERSION` | 0.29 | Not supported | set Cython version |
 | `PYTHON_VERSION` | 3.6 | 3.7 | set python version |
 
