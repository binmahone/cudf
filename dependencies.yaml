--- conflicted
+++ resolved
@@ -612,11 +612,7 @@
       - output_types: [conda]
         packages:
           - breathe>=4.35.0
-<<<<<<< HEAD
-          - dask-cuda==24.10.*
-=======
           - dask-cuda==24.12.*,>=0.0.0a0
->>>>>>> 5836d08c
           - *doxygen
           - make
           - myst-nb
@@ -762,12 +758,8 @@
     common:
       - output_types: [conda, requirements, pyproject]
         packages:
-<<<<<<< HEAD
-          - rapids-dask-dependency==24.10.*
-=======
           - pynvml>=11.4.1,<12.0.0a0
           - rapids-dask-dependency==24.12.*,>=0.0.0a0
->>>>>>> 5836d08c
   run_custreamz:
     common:
       - output_types: conda
@@ -907,13 +899,8 @@
     common:
       - output_types: [conda, requirements, pyproject]
         packages:
-<<<<<<< HEAD
-          - dask-cuda==24.10.*
-          - *numba
-=======
           - dask-cuda==24.12.*,>=0.0.0a0
           - *numba-cuda-dep
->>>>>>> 5836d08c
     specific:
       - output_types: [conda, requirements]
         matrices:
@@ -932,11 +919,7 @@
     common:
       - output_types: conda
         packages:
-<<<<<<< HEAD
-          - &libcudf_unsuffixed libcudf==24.10.*
-=======
           - &libcudf_unsuffixed libcudf==24.12.*,>=0.0.0a0
->>>>>>> 5836d08c
       - output_types: requirements
         packages:
           # pip recognizes the index as a global option for the requirements.txt file
@@ -950,30 +933,18 @@
               cuda: "12.*"
               cuda_suffixed: "true"
             packages:
-<<<<<<< HEAD
-              - libcudf-cu12==24.10.*
-=======
               - libcudf-cu12==24.12.*,>=0.0.0a0
->>>>>>> 5836d08c
           - matrix:
               cuda: "11.*"
               cuda_suffixed: "true"
             packages:
-<<<<<<< HEAD
-              - libcudf-cu11==24.10.*
-=======
               - libcudf-cu11==24.12.*,>=0.0.0a0
->>>>>>> 5836d08c
           - {matrix: null, packages: [*libcudf_unsuffixed]}
   depends_on_pylibcudf:
     common:
       - output_types: conda
         packages:
-<<<<<<< HEAD
-          - &pylibcudf_unsuffixed pylibcudf==24.10.*
-=======
           - &pylibcudf_unsuffixed pylibcudf==24.12.*,>=0.0.0a0
->>>>>>> 5836d08c
       - output_types: requirements
         packages:
           # pip recognizes the index as a global option for the requirements.txt file
@@ -987,30 +958,18 @@
               cuda: "12.*"
               cuda_suffixed: "true"
             packages:
-<<<<<<< HEAD
-              - pylibcudf-cu12==24.10.*
-=======
               - pylibcudf-cu12==24.12.*,>=0.0.0a0
->>>>>>> 5836d08c
           - matrix:
               cuda: "11.*"
               cuda_suffixed: "true"
             packages:
-<<<<<<< HEAD
-              - pylibcudf-cu11==24.10.*
-=======
               - pylibcudf-cu11==24.12.*,>=0.0.0a0
->>>>>>> 5836d08c
           - {matrix: null, packages: [*pylibcudf_unsuffixed]}
   depends_on_cudf:
     common:
       - output_types: conda
         packages:
-<<<<<<< HEAD
-          - &cudf_unsuffixed cudf==24.10.*
-=======
           - &cudf_unsuffixed cudf==24.12.*,>=0.0.0a0
->>>>>>> 5836d08c
       - output_types: requirements
         packages:
           # pip recognizes the index as a global option for the requirements.txt file
@@ -1024,30 +983,18 @@
               cuda: "12.*"
               cuda_suffixed: "true"
             packages:
-<<<<<<< HEAD
-              - cudf-cu12==24.10.*
-=======
               - cudf-cu12==24.12.*,>=0.0.0a0
->>>>>>> 5836d08c
           - matrix:
               cuda: "11.*"
               cuda_suffixed: "true"
             packages:
-<<<<<<< HEAD
-              - cudf-cu11==24.10.*
-=======
               - cudf-cu11==24.12.*,>=0.0.0a0
->>>>>>> 5836d08c
           - {matrix: null, packages: [*cudf_unsuffixed]}
   depends_on_cudf_kafka:
     common:
       - output_types: conda
         packages:
-<<<<<<< HEAD
-          - &cudf_kafka_unsuffixed cudf_kafka==24.10.*
-=======
           - &cudf_kafka_unsuffixed cudf_kafka==24.12.*,>=0.0.0a0
->>>>>>> 5836d08c
       - output_types: requirements
         packages:
           # pip recognizes the index as a global option for the requirements.txt file
@@ -1061,20 +1008,12 @@
               cuda: "12.*"
               cuda_suffixed: "true"
             packages:
-<<<<<<< HEAD
-              - cudf_kafka-cu12==24.10.*
-=======
               - cudf_kafka-cu12==24.12.*,>=0.0.0a0
->>>>>>> 5836d08c
           - matrix:
               cuda: "11.*"
               cuda_suffixed: "true"
             packages:
-<<<<<<< HEAD
-              - cudf_kafka-cu11==24.10.*
-=======
               - cudf_kafka-cu11==24.12.*,>=0.0.0a0
->>>>>>> 5836d08c
           - {matrix: null, packages: [*cudf_kafka_unsuffixed]}
   depends_on_cupy:
     common:
@@ -1095,11 +1034,7 @@
     common:
       - output_types: conda
         packages:
-<<<<<<< HEAD
-          - &libkvikio_unsuffixed libkvikio==24.10.*
-=======
           - &libkvikio_unsuffixed libkvikio==24.12.*,>=0.0.0a0
->>>>>>> 5836d08c
       - output_types: requirements
         packages:
           - --extra-index-url=https://pypi.nvidia.com
@@ -1111,20 +1046,12 @@
               cuda: "12.*"
               cuda_suffixed: "true"
             packages:
-<<<<<<< HEAD
-              - libkvikio-cu12==24.10.*
-=======
               - libkvikio-cu12==24.12.*,>=0.0.0a0
->>>>>>> 5836d08c
           - matrix:
               cuda: "11.*"
               cuda_suffixed: "true"
             packages:
-<<<<<<< HEAD
-              - libkvikio-cu11==24.10.*
-=======
               - libkvikio-cu11==24.12.*,>=0.0.0a0
->>>>>>> 5836d08c
           - matrix:
             packages:
               - *libkvikio_unsuffixed
@@ -1132,11 +1059,7 @@
     common:
       - output_types: conda
         packages:
-<<<<<<< HEAD
-          - &librmm_unsuffixed librmm==24.10.*
-=======
           - &librmm_unsuffixed librmm==24.12.*,>=0.0.0a0
->>>>>>> 5836d08c
       - output_types: requirements
         packages:
           # pip recognizes the index as a global option for the requirements.txt file
@@ -1150,20 +1073,12 @@
               cuda: "12.*"
               cuda_suffixed: "true"
             packages:
-<<<<<<< HEAD
-              - librmm-cu12==24.10.*
-=======
               - librmm-cu12==24.12.*,>=0.0.0a0
->>>>>>> 5836d08c
           - matrix:
               cuda: "11.*"
               cuda_suffixed: "true"
             packages:
-<<<<<<< HEAD
-              - librmm-cu11==24.10.*
-=======
               - librmm-cu11==24.12.*,>=0.0.0a0
->>>>>>> 5836d08c
           - matrix:
             packages:
               - *librmm_unsuffixed
@@ -1171,11 +1086,7 @@
     common:
       - output_types: conda
         packages:
-<<<<<<< HEAD
-          - &rmm_unsuffixed rmm==24.10.*
-=======
           - &rmm_unsuffixed rmm==24.12.*,>=0.0.0a0
->>>>>>> 5836d08c
       - output_types: requirements
         packages:
           # pip recognizes the index as a global option for the requirements.txt file
@@ -1189,20 +1100,12 @@
               cuda: "12.*"
               cuda_suffixed: "true"
             packages:
-<<<<<<< HEAD
-              - rmm-cu12==24.10.*
-=======
               - rmm-cu12==24.12.*,>=0.0.0a0
->>>>>>> 5836d08c
           - matrix:
               cuda: "11.*"
               cuda_suffixed: "true"
             packages:
-<<<<<<< HEAD
-              - rmm-cu11==24.10.*
-=======
               - rmm-cu11==24.12.*,>=0.0.0a0
->>>>>>> 5836d08c
           - matrix:
             packages:
               - *rmm_unsuffixed
