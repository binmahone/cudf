# Dependency list for https://github.com/rapidsai/dependency-file-generator
files:
  all:
    output: conda
    matrix:
      cuda: ["11.8", "12.5"]
      arch: [x86_64]
    includes:
      - build_base
      - build_all
      - build_cpp
      - build_python_common
      - cuda
      - cuda_version
      - depends_on_cupy
      - depends_on_libkvikio
      - depends_on_librmm
      - depends_on_rmm
      - develop
      - docs
      - notebooks
      - py_version
      - pyarrow_run
      - rapids_build_skbuild
      - rapids_build_setuptools
      - run_common
      - run_cudf
      - run_pylibcudf
      - run_dask_cudf
      - run_custreamz
      - test_cpp
      - test_python_common
      - test_python_cudf
      - test_python_dask_cudf
      - test_python_pylibcudf
      - test_python_cudf_pandas
  test_static_build:
    output: none
    includes:
      - build_base
  test_cpp:
    output: none
    includes:
      - cuda_version
      - test_cpp
  test_python:
    output: none
    includes:
      - cuda_version
      - py_version
      - test_python_common
      - test_python_cudf
      - test_python_dask_cudf
      - test_python_cudf_pandas
  test_java:
    output: none
    includes:
      - build_base
      - build_all
      - cuda
      - cuda_version
      - test_java
  test_notebooks:
    output: none
    includes:
      - cuda_version
      - notebooks
      - py_version
  checks:
    output: none
    includes:
      - develop
      - py_version
  docs:
    output: none
    includes:
      - cuda
      - cuda_version
      - docs
      - py_version
  py_build_cudf:
    output: pyproject
    pyproject_dir: python/cudf
    extras:
      table: build-system
    includes:
      - rapids_build_skbuild
  py_rapids_build_cudf:
    output: pyproject
    pyproject_dir: python/cudf
    extras:
      table: tool.rapids-build-backend
      key: requires
    includes:
      - build_base
      - build_python_common
      - depends_on_pylibcudf
      - depends_on_libcudf
      - depends_on_librmm
      - depends_on_rmm
  py_run_cudf:
    output: pyproject
    pyproject_dir: python/cudf
    extras:
      table: project
    includes:
      - run_common
      - run_cudf
      - pyarrow_run
      - depends_on_cupy
      - depends_on_libcudf
      - depends_on_pylibcudf
      - depends_on_rmm
  py_test_cudf:
    output: pyproject
    pyproject_dir: python/cudf
    extras:
      table: project.optional-dependencies
      key: test
    includes:
      - test_python_common
      - test_python_cudf
  py_build_libcudf:
    output: pyproject
    pyproject_dir: python/libcudf
    extras:
      table: build-system
    includes:
      - rapids_build_skbuild
  py_rapids_build_libcudf:
    output: pyproject
    pyproject_dir: python/libcudf
    extras:
      table: tool.rapids-build-backend
      key: requires
    includes:
      - build_base
      - build_cpp
      - depends_on_libkvikio
      - depends_on_librmm
  py_build_pylibcudf:
    output: pyproject
    pyproject_dir: python/pylibcudf
    extras:
      table: build-system
    includes:
      - rapids_build_skbuild
  py_rapids_build_pylibcudf:
    output: pyproject
    pyproject_dir: python/pylibcudf
    extras:
      table: tool.rapids-build-backend
      key: requires
    includes:
      - build_base
      - build_python_common
      - depends_on_libcudf
      - depends_on_librmm
      - depends_on_rmm
  py_run_pylibcudf:
    output: pyproject
    pyproject_dir: python/pylibcudf
    extras:
      table: project
    includes:
      - depends_on_libcudf
      - depends_on_rmm
      - pyarrow_run
      - run_pylibcudf
  py_test_pylibcudf:
    output: pyproject
    pyproject_dir: python/pylibcudf
    extras:
      table: project.optional-dependencies
      key: test
    includes:
      - test_python_common
      - test_python_pylibcudf
  py_test_pandas_cudf:
    output: pyproject
    pyproject_dir: python/cudf
    extras:
      table: project.optional-dependencies
      key: pandas-tests
    includes:
      - test_python_pandas_cudf
  py_test_cudf_pandas:
    output: pyproject
    pyproject_dir: python/cudf
    extras:
      table: project.optional-dependencies
      key: cudf-pandas-tests
    includes:
      - test_python_cudf_pandas
  py_rapids_build_cudf_polars:
    output: pyproject
    pyproject_dir: python/cudf_polars
    extras:
      table: build-system
    includes:
      - rapids_build_setuptools
  py_run_cudf_polars:
    output: pyproject
    pyproject_dir: python/cudf_polars
    extras:
      table: project
    includes:
      - run_cudf_polars
      - depends_on_pylibcudf
  py_test_cudf_polars:
    output: pyproject
    pyproject_dir: python/cudf_polars
    extras:
      table: project.optional-dependencies
      key: test
    includes:
      - test_python_common
  py_build_dask_cudf:
    output: pyproject
    pyproject_dir: python/dask_cudf
    extras:
      table: build-system
    includes:
      - rapids_build_setuptools
  py_run_dask_cudf:
    output: pyproject
    pyproject_dir: python/dask_cudf
    extras:
      table: project
    includes:
      - run_common
      - run_dask_cudf
      - depends_on_cudf
      - depends_on_cupy
  py_test_dask_cudf:
    output: pyproject
    pyproject_dir: python/dask_cudf
    extras:
      table: project.optional-dependencies
      key: test
    includes:
      - test_python_common
      - test_python_dask_cudf
  py_build_cudf_kafka:
    output: pyproject
    pyproject_dir: python/cudf_kafka
    extras:
      table: build-system
    includes:
      - rapids_build_skbuild
  py_rapids_build_cudf_kafka:
    output: pyproject
    pyproject_dir: python/cudf_kafka
    extras:
      table: tool.rapids-build-backend
      key: requires
    includes:
      - build_base
      - build_python_common
  py_run_cudf_kafka:
    output: pyproject
    pyproject_dir: python/cudf_kafka
    extras:
      table: project
    includes:
      - depends_on_cudf
  py_test_cudf_kafka:
    output: pyproject
    pyproject_dir: python/cudf_kafka
    extras:
      table: project.optional-dependencies
      key: test
    includes:
      - test_python_common
  py_build_custreamz:
    output: pyproject
    pyproject_dir: python/custreamz
    extras:
      table: build-system
    includes:
      - rapids_build_setuptools
  py_run_custreamz:
    output: pyproject
    pyproject_dir: python/custreamz
    extras:
      table: project
    includes:
      - run_custreamz
      - depends_on_cudf
      - depends_on_cudf_kafka
  py_test_custreamz:
    output: pyproject
    pyproject_dir: python/custreamz
    extras:
      table: project.optional-dependencies
      key: test
    includes:
      - test_python_common
channels:
  - rapidsai
  - rapidsai-nightly
  - dask/label/dev
  - conda-forge
  - nvidia
dependencies:
  build_base:
    common:
      - output_types: [conda, requirements, pyproject]
        packages:
          - &cmake_ver cmake>=3.26.4,!=3.30.0
          - &ninja ninja
  build_all:
    common:
      - output_types: conda
        packages:
          - c-compiler
          - cxx-compiler
          - dlpack>=0.8,<1.0
          - zlib>=1.2.13
    specific:
      - output_types: conda
        matrices:
          - matrix:
              arch: x86_64
            packages:
              - gcc_linux-64=11.*
              - sysroot_linux-64==2.17
          - matrix:
              arch: aarch64
            packages:
              - gcc_linux-aarch64=11.*
              - sysroot_linux-aarch64==2.17
      - output_types: conda
        matrices:
          - matrix:
              cuda: "12.*"
            packages:
              - cuda-nvcc
          - matrix:
              arch: x86_64
              cuda: "11.8"
            packages:
              - nvcc_linux-64=11.8
          - matrix:
              arch: aarch64
              cuda: "11.8"
            packages:
              - nvcc_linux-aarch64=11.8
  build_cpp:
    common:
      - output_types: conda
        packages:
          - fmt>=11.0.2,<12
          - flatbuffers==24.3.25
          - librdkafka>=2.5.0,<2.6.0a0
          # Align nvcomp version with rapids-cmake
          - nvcomp==4.0.1
<<<<<<< HEAD
          - spdlog>=1.12.0,<1.13
=======
          - spdlog>=1.14.1,<1.15
>>>>>>> 8b12cf4e
  rapids_build_skbuild:
    common:
      - output_types: [conda, requirements, pyproject]
        packages:
          - &rapids_build_backend rapids-build-backend>=0.3.0,<0.4.0.dev0
      - output_types: conda
        packages:
          - scikit-build-core>=0.10.0
      - output_types: [requirements, pyproject]
        packages:
          - scikit-build-core[pyproject]>=0.10.0
  rapids_build_setuptools:
    common:
      - output_types: [requirements, pyproject]
        packages:
          - *rapids_build_backend
          - setuptools
          - wheel
  build_python_common:
    common:
      - output_types: [conda, requirements, pyproject]
        packages:
          - cython>=3.0.3
  pyarrow_run:
    common:
      - output_types: [conda, requirements, pyproject]
        packages:
          - pyarrow>=14.0.0,<18.0.0a0
  cuda_version:
    specific:
      - output_types: conda
        matrices:
          - matrix:
              cuda: "11.2"
            packages:
              - cuda-version=11.2
          - matrix:
              cuda: "11.4"
            packages:
              - cuda-version=11.4
          - matrix:
              cuda: "11.5"
            packages:
              - cuda-version=11.5
          - matrix:
              cuda: "11.8"
            packages:
              - cuda-version=11.8
          - matrix:
              cuda: "12.0"
            packages:
              - cuda-version=12.0
          - matrix:
              cuda: "12.2"
            packages:
              - cuda-version=12.2
          - matrix:
              cuda: "12.5"
            packages:
              - cuda-version=12.5
  cuda:
    specific:
      - output_types: conda
        matrices:
          - matrix:
              cuda: "12.*"
            packages:
              - cuda-cudart-dev
              - cuda-nvrtc-dev
              - cuda-nvtx-dev
              - libcurand-dev
          - matrix:
              cuda: "11.8"
            packages:
              - cudatoolkit
              - cuda-nvtx=11.8
              - libcurand-dev=10.3.0.86
              - libcurand=10.3.0.86
          - matrix:
              cuda: "11.5"
            packages:
              - cudatoolkit
              - cuda-nvtx=11.5
                # Can't hard pin the version since 11.x is missing many
                # packages for specific versions
              - libcurand-dev>=10.2.6.48,<=10.2.7.107
              - libcurand>=10.2.6.48,<=10.2.7.107
          - matrix:
              cuda: "11.4"
            packages:
              - cudatoolkit
              - &cudanvtx114 cuda-nvtx=11.4
              - &libcurand_dev114 libcurand-dev>=10.2.5.43,<=10.2.5.120
              - &libcurand114 libcurand>=10.2.5.43,<=10.2.5.120
          - matrix:
              cuda: "11.2"
            packages:
              - cudatoolkit
                # The NVIDIA channel doesn't publish pkgs older than 11.4 for
                # these libs, so 11.2 uses 11.4 packages (the oldest
                # available).
              - *cudanvtx114
              - *libcurand_dev114
              - *libcurand114
      - output_types: conda
        matrices:
          - matrix:
              arch: aarch64
            packages:
          - matrix:
              cuda: "12.*"
              arch: x86_64
            packages:
              - libcufile-dev
          - matrix:
              cuda: "11.8"
              arch: x86_64
            packages:
              - libcufile=1.4.0.31
              - libcufile-dev=1.4.0.31
          - matrix:
              cuda: "11.5"
              arch: x86_64
            packages:
              - libcufile>=1.1.0.37,<=1.1.1.25
              - libcufile-dev>=1.1.0.37,<=1.1.1.25
          - matrix:
              cuda: "11.4"
              arch: x86_64
            packages:
              - &libcufile_114 libcufile>=1.0.0.82,<=1.0.2.10
              - &libcufile_dev114 libcufile-dev>=1.0.0.82,<=1.0.2.10
          - matrix:
              cuda: "11.2"
              arch: x86_64
            packages:
              # The NVIDIA channel doesn't publish pkgs older than 11.4 for these libs,
              # so 11.2 uses 11.4 packages (the oldest available).
              - *libcufile_114
              - *libcufile_dev114
  develop:
    common:
      - output_types: [conda, requirements]
        packages:
          - pre-commit
          # pre-commit requires identify minimum version 1.0, but clang-format requires textproto support and that was
          # added in 2.5.20, so we need to call out the minimum version needed for our plugins
          - identify>=2.5.20
      - output_types: conda
        packages:
          - clang==16.0.6
          - clang-tools=16.0.6
          - &doxygen doxygen=1.9.1 # pre-commit hook needs a specific version.
  docs:
    common:
      - output_types: [conda]
        packages:
          - breathe>=4.35.0
          - dask-cuda==24.10.*,>=0.0.0a0
          - *doxygen
          - make
          - myst-nb
          - nbsphinx
          - numpydoc
          - pandoc
          # https://github.com/pydata/pydata-sphinx-theme/issues/1539
          - pydata-sphinx-theme!=0.14.2
          - scipy
          - sphinx
          - sphinx-autobuild
          - sphinx-copybutton
          - sphinx-markdown-tables
          - sphinx-remove-toctrees
          - sphinxcontrib-websupport
  notebooks:
    common:
      - output_types: [conda, requirements]
        packages:
          - ipython
          - notebook
          - scipy
  py_version:
    specific:
      - output_types: conda
        matrices:
          - matrix:
              py: "3.10"
            packages:
              - python=3.10
          - matrix:
              py: "3.11"
            packages:
              - python=3.11
          - matrix:
              py: "3.12"
            packages:
              - python=3.12
          - matrix:
            packages:
              - python>=3.10,<3.13
  run_common:
    common:
      - output_types: [conda, requirements, pyproject]
        packages:
          - fsspec>=0.6.0
          - &numpy numpy>=1.23,<3.0a0
          - pandas>=2.0,<2.2.3dev0
  run_pylibcudf:
    common:
      - output_types: [conda, requirements, pyproject]
        packages:
          - nvtx>=0.2.1
          - packaging
          - typing_extensions>=4.0.0
      - output_types: requirements
        packages:
          # pip recognizes the index as a global option for the requirements.txt file
          # This index is needed for rmm.
          - --extra-index-url=https://pypi.nvidia.com
          - --extra-index-url=https://pypi.anaconda.org/rapidsai-wheels-nightly/simple
    specific:
      - output_types: [conda, requirements, pyproject]
        matrices:
          - matrix: {cuda: "12.*"}
            packages:
              - cuda-python>=12.0,<13.0a0
          - matrix: {cuda: "11.*"}
            packages: &run_pylibcudf_packages_all_cu11
              - cuda-python>=11.7.1,<12.0a0
          - {matrix: null, packages: *run_pylibcudf_packages_all_cu11}
  run_cudf:
    common:
      - output_types: [conda, requirements, pyproject]
        packages:
          - cachetools
          - &numba numba>=0.57
          - nvtx>=0.2.1
          - packaging
          - rich
          - typing_extensions>=4.0.0
      - output_types: requirements
        packages:
          # pip recognizes the index as a global option for the requirements.txt file
          # This index is needed for rmm, cubinlinker, ptxcompiler.
          - --extra-index-url=https://pypi.nvidia.com
          - --extra-index-url=https://pypi.anaconda.org/rapidsai-wheels-nightly/simple
    specific:
      - output_types: [conda, requirements, pyproject]
        matrices:
          - matrix: {cuda: "12.*"}
            packages:
              - cuda-python>=12.0,<13.0a0
          - matrix: {cuda: "11.*"}
            packages: &run_cudf_packages_all_cu11
              - cuda-python>=11.7.1,<12.0a0
          - {matrix: null, packages: *run_cudf_packages_all_cu11}
      - output_types: conda
        matrices:
          - matrix: {cuda: "12.*"}
            packages:
              - &pynvjitlink_unsuffixed pynvjitlink>=0.0.0a0
          - matrix: {cuda: "11.*"}
            packages:
              - &cubinlinker_unsuffixed cubinlinker
              - &ptxcompiler_unsuffixed ptxcompiler
      - output_types: [requirements, pyproject]
        matrices:
          - matrix:
              cuda: "12.*"
              cuda_suffixed: "true"
            packages:
              - pynvjitlink-cu12>=0.0.0a0
          - matrix:
              cuda: "12.*"
              cuda_suffixed: "false"
            packages:
              - *pynvjitlink_unsuffixed
          - matrix:
              cuda: "11.*"
              cuda_suffixed: "true"
            packages:
              - cubinlinker-cu11
              - ptxcompiler-cu11
          - matrix:
              cuda: "11.*"
              cuda_suffixed: "false"
            packages: &run_cudf_cu11_unsuffixed
              - *cubinlinker_unsuffixed
              - *ptxcompiler_unsuffixed
          - {matrix: null, packages: *run_cudf_cu11_unsuffixed}
  run_cudf_polars:
    common:
      - output_types: [conda, requirements, pyproject]
        packages:
          - polars>=1.6
  run_dask_cudf:
    common:
      - output_types: [conda, requirements, pyproject]
        packages:
          - rapids-dask-dependency==24.10.*,>=0.0.0a0
  run_custreamz:
    common:
      - output_types: conda
        packages:
          - python-confluent-kafka>=2.5.0,<2.6.0a0
      - output_types: [conda, requirements, pyproject]
        packages:
          - streamz
      - output_types: [requirements, pyproject]
        packages:
          - confluent-kafka>=2.5.0,<2.6.0a0
  test_cpp:
    common:
      - output_types: conda
        packages:
          - *cmake_ver
    specific:
      - output_types: conda
        matrices:
          - matrix:
              cuda: "12.*"
            packages:
              - cuda-sanitizer-api
          - matrix:
              cuda: "11.8"
            packages:
              - cuda-sanitizer-api=11.8.86
          - matrix:  # Fallback for CUDA 11 or no matrix
            packages:
  test_java:
    common:
      - output_types: conda
        packages:
          - *cmake_ver
          - maven
          - openjdk=8.*
          - boost
  test_python_common:
    common:
      - output_types: [conda, requirements, pyproject]
        packages:
          - pytest<8
          - pytest-cov
          - pytest-xdist
    specific:
      # Define additional constraints for testing with oldest dependencies.
      - output_types: [conda, requirements]
        matrices:
          - matrix: {dependencies: "oldest"}
            packages:
              - numba==0.57.*
              - numpy==1.23.*
              - pandas==2.0.*
              - pyarrow==14.0.0
<<<<<<< HEAD
              - cupy==12.0.0  # ignored as pip constraint
=======
          - matrix:
            packages:
      - output_types: conda
        matrices:
          - matrix: {dependencies: "oldest", arch: "aarch64", cuda: "12.*"}
            packages:
              - cupy==12.2.0  # cupy 12.2.0 is the earliest with CUDA 12 ARM packages.
          - matrix: {dependencies: "oldest"}
            packages:
              - cupy==12.0.0
>>>>>>> 8b12cf4e
          - matrix:
            packages:
      - output_types: requirements
        # Using --constraints for pip install, so we list cupy multiple times
        matrices:
          - matrix: {dependencies: "oldest"}
            packages:
              - cupy-cuda11x==12.0.0
              - cupy-cuda12x==12.0.0
          - matrix:
            packages:
  test_python_pylibcudf:
    common:
      - output_types: [conda, requirements, pyproject]
        packages:
          - fastavro>=0.22.9
          - hypothesis
          - *numpy
          - pandas
  test_python_cudf:
    common:
      - output_types: [conda, requirements, pyproject]
        packages:
          - cramjam
          - fastavro>=0.22.9
          - hypothesis
          - pytest-benchmark
          - pytest-cases>=3.8.2
          - scipy
      - output_types: conda
        packages:
          - aiobotocore>=2.2.0
          - boto3>=1.21.21
          - botocore>=1.24.21
          - msgpack-python
          - moto>=4.0.8
          - s3fs>=2022.3.0
      - output_types: pyproject
        packages:
          - msgpack
          - &tokenizers tokenizers==0.15.2
          - &transformers transformers==4.39.3
          - tzdata
    specific:
      - output_types: conda
        matrices:
          - matrix:
              arch: x86_64
            packages:
              # Currently, CUDA + aarch64 builds of pytorch do not exist on conda-forge.
              - pytorch>=2.1.0
              # We only install these on x86_64 to avoid pulling pytorch as a
              # dependency of transformers.
              - *tokenizers
              - *transformers
          - matrix:
            packages:
  test_python_dask_cudf:
    common:
      - output_types: [conda, requirements, pyproject]
        packages:
          - dask-cuda==24.10.*,>=0.0.0a0
          - *numba
  depends_on_libcudf:
    common:
      - output_types: conda
        packages:
          - &libcudf_unsuffixed libcudf==24.10.*,>=0.0.0a0
      - output_types: requirements
        packages:
          # pip recognizes the index as a global option for the requirements.txt file
          # This index is needed for libcudf-cu{11,12}.
          - --extra-index-url=https://pypi.nvidia.com
          - --extra-index-url=https://pypi.anaconda.org/rapidsai-wheels-nightly/simple
    specific:
      - output_types: [requirements, pyproject]
        matrices:
          - matrix:
              cuda: "12.*"
              cuda_suffixed: "true"
            packages:
              - libcudf-cu12==24.10.*,>=0.0.0a0
          - matrix:
              cuda: "11.*"
              cuda_suffixed: "true"
            packages:
              - libcudf-cu11==24.10.*,>=0.0.0a0
          - {matrix: null, packages: [*libcudf_unsuffixed]}
  depends_on_pylibcudf:
    common:
      - output_types: conda
        packages:
          - &pylibcudf_unsuffixed pylibcudf==24.10.*,>=0.0.0a0
      - output_types: requirements
        packages:
          # pip recognizes the index as a global option for the requirements.txt file
          # This index is needed for rmm, cubinlinker, ptxcompiler.
          - --extra-index-url=https://pypi.nvidia.com
          - --extra-index-url=https://pypi.anaconda.org/rapidsai-wheels-nightly/simple
    specific:
      - output_types: [requirements, pyproject]
        matrices:
          - matrix:
              cuda: "12.*"
              cuda_suffixed: "true"
            packages:
              - pylibcudf-cu12==24.10.*,>=0.0.0a0
          - matrix:
              cuda: "11.*"
              cuda_suffixed: "true"
            packages:
              - pylibcudf-cu11==24.10.*,>=0.0.0a0
          - {matrix: null, packages: [*pylibcudf_unsuffixed]}
  depends_on_cudf:
    common:
      - output_types: conda
        packages:
          - &cudf_unsuffixed cudf==24.10.*,>=0.0.0a0
      - output_types: requirements
        packages:
          # pip recognizes the index as a global option for the requirements.txt file
          # This index is needed for rmm, cubinlinker, ptxcompiler.
          - --extra-index-url=https://pypi.nvidia.com
          - --extra-index-url=https://pypi.anaconda.org/rapidsai-wheels-nightly/simple
    specific:
      - output_types: [requirements, pyproject]
        matrices:
          - matrix:
              cuda: "12.*"
              cuda_suffixed: "true"
            packages:
              - cudf-cu12==24.10.*,>=0.0.0a0
          - matrix:
              cuda: "11.*"
              cuda_suffixed: "true"
            packages:
              - cudf-cu11==24.10.*,>=0.0.0a0
          - {matrix: null, packages: [*cudf_unsuffixed]}
  depends_on_cudf_kafka:
    common:
      - output_types: conda
        packages:
          - &cudf_kafka_unsuffixed cudf_kafka==24.10.*,>=0.0.0a0
      - output_types: requirements
        packages:
          # pip recognizes the index as a global option for the requirements.txt file
          # This index is needed for rmm, cubinlinker, ptxcompiler.
          - --extra-index-url=https://pypi.nvidia.com
          - --extra-index-url=https://pypi.anaconda.org/rapidsai-wheels-nightly/simple
    specific:
      - output_types: [requirements, pyproject]
        matrices:
          - matrix:
              cuda: "12.*"
              cuda_suffixed: "true"
            packages:
              - cudf_kafka-cu12==24.10.*,>=0.0.0a0
          - matrix:
              cuda: "11.*"
              cuda_suffixed: "true"
            packages:
              - cudf_kafka-cu11==24.10.*,>=0.0.0a0
          - {matrix: null, packages: [*cudf_kafka_unsuffixed]}
  depends_on_cupy:
    common:
      - output_types: conda
        packages:
          - cupy>=12.0.0
    specific:
      - output_types: [requirements, pyproject]
        matrices:
          - matrix: {cuda: "12.*"}
            packages:
              - cupy-cuda12x>=12.0.0
          - matrix: {cuda: "11.*"}
            packages: &cupy_packages_cu11
              - cupy-cuda11x>=12.0.0
          - {matrix: null, packages: *cupy_packages_cu11}
  depends_on_libkvikio:
    common:
      - output_types: conda
        packages:
          - &libkvikio_unsuffixed libkvikio==24.10.*,>=0.0.0a0
      - output_types: requirements
        packages:
          - --extra-index-url=https://pypi.nvidia.com
          - --extra-index-url=https://pypi.anaconda.org/rapidsai-wheels-nightly/simple
    specific:
      - output_types: [requirements, pyproject]
        matrices:
          - matrix:
              cuda: "12.*"
              cuda_suffixed: "true"
            packages:
              - libkvikio-cu12==24.10.*,>=0.0.0a0
          - matrix:
              cuda: "11.*"
              cuda_suffixed: "true"
            packages:
              - libkvikio-cu11==24.10.*,>=0.0.0a0
          - matrix:
            packages:
              - *libkvikio_unsuffixed
  depends_on_librmm:
    common:
      - output_types: conda
        packages:
          - &librmm_unsuffixed librmm==24.10.*,>=0.0.0a0
      - output_types: requirements
        packages:
          # pip recognizes the index as a global option for the requirements.txt file
          # This index is needed for librmm-cu{11,12}.
          - --extra-index-url=https://pypi.nvidia.com
          - --extra-index-url=https://pypi.anaconda.org/rapidsai-wheels-nightly/simple
    specific:
      - output_types: [requirements, pyproject]
        matrices:
          - matrix:
              cuda: "12.*"
              cuda_suffixed: "true"
            packages:
              - librmm-cu12==24.10.*,>=0.0.0a0
          - matrix:
              cuda: "11.*"
              cuda_suffixed: "true"
            packages:
              - librmm-cu11==24.10.*,>=0.0.0a0
          - matrix:
            packages:
              - *librmm_unsuffixed
  depends_on_rmm:
    common:
      - output_types: conda
        packages:
          - &rmm_unsuffixed rmm==24.10.*,>=0.0.0a0
      - output_types: requirements
        packages:
          # pip recognizes the index as a global option for the requirements.txt file
          # This index is needed for rmm-cu{11,12}.
          - --extra-index-url=https://pypi.nvidia.com
          - --extra-index-url=https://pypi.anaconda.org/rapidsai-wheels-nightly/simple
    specific:
      - output_types: [requirements, pyproject]
        matrices:
          - matrix:
              cuda: "12.*"
              cuda_suffixed: "true"
            packages:
              - rmm-cu12==24.10.*,>=0.0.0a0
          - matrix:
              cuda: "11.*"
              cuda_suffixed: "true"
            packages:
              - rmm-cu11==24.10.*,>=0.0.0a0
          - matrix:
            packages:
              - *rmm_unsuffixed
  test_python_pandas_cudf:
    common:
      - output_types: [requirements, pyproject]
        packages:
          # dependencies to run pandas tests
          # https://github.com/pandas-dev/pandas/blob/main/environment.yml
          # pandas[...] includes all of the required dependencies.
          # Intentionally excluding `postgresql` because of
          # installation issues with `psycopg2`.
          - pandas[test, pyarrow, performance, computation, fss, excel, parquet, feather, hdf5, spss, html, xml, plot, output-formatting, clipboard, compression]
          - pytest-reportlog
          - ipython
  test_python_cudf_pandas:
    common:
      - output_types: [conda, requirements, pyproject]
        packages:
          - ipython
          - jupyter_client
          - nbconvert
          - nbformat
          - openpyxl<|MERGE_RESOLUTION|>--- conflicted
+++ resolved
@@ -355,11 +355,7 @@
           - librdkafka>=2.5.0,<2.6.0a0
           # Align nvcomp version with rapids-cmake
           - nvcomp==4.0.1
-<<<<<<< HEAD
-          - spdlog>=1.12.0,<1.13
-=======
           - spdlog>=1.14.1,<1.15
->>>>>>> 8b12cf4e
   rapids_build_skbuild:
     common:
       - output_types: [conda, requirements, pyproject]
@@ -714,9 +710,6 @@
               - numpy==1.23.*
               - pandas==2.0.*
               - pyarrow==14.0.0
-<<<<<<< HEAD
-              - cupy==12.0.0  # ignored as pip constraint
-=======
           - matrix:
             packages:
       - output_types: conda
@@ -727,7 +720,6 @@
           - matrix: {dependencies: "oldest"}
             packages:
               - cupy==12.0.0
->>>>>>> 8b12cf4e
           - matrix:
             packages:
       - output_types: requirements
